#############################################################################
##
##  SimplicialSurface package
##
##  Copyright 2012-2018
##    Markus Baumeister, RWTH Aachen University
##    Alice Niemeyer, RWTH Aachen University 
##
## Licensed under the GPL 3 or later.
##
#############################################################################


#! @Chapter Paths and orientations
#! @ChapterLabel Paths
#!
#! In sections 
#! <Ref Sect="Section_Access_OrderedFaceAccess"/> and 
#! <Ref Sect="Section_Access_OrderedVertexAccess"/> the concepts of 
#! vertex-edge-paths and 
#! edge-face-paths were introduced. This chapter documents which methods
#! are available for these paths (in sections 
#! <Ref Sect="Section_Paths_VertexEdge"/> and 
#! <Ref Sect="Section_Paths_EdgeFace"/>). Then it
#! discusses applications of these paths, namely connectivity 
#! (<Ref Sect="Section_Paths_Connectivity"/>) and
#! orientability (<Ref Sect="Section_Orientability"/>).


#! @Section Vertex-Edge-Paths
#! @SectionLabel Paths_VertexEdge
#!
#! This section describes all methods for vertex-edge-paths. Intuitively,
#! vertex-edge-paths describe all paths that are realized by walking only on
#! the vertices and edges of a polygonal complex.
#!
#! We will illustrate several properties with vertex-edge-paths that are
#! defined on this simplicial surface:
 
#!  <Alt Only="HTML">
#! &lt;br>&lt;img src='./images/_Wrapper_paths-1-1.svg'> &lt;/img> &lt;br>
#! </Alt>
#! <Alt Only = "LaTeX">
#! \begin{center}
#! \includegraphics{images/_Wrapper_paths-1.pdf}
#! \end{center}
#! </Alt>
#! <Alt Only = "Text">
#! Image omitted in terminal text
            #! </Alt>
#! @ExampleSession
#! gap> hex := SimplicialSurfaceByDownwardIncidence( 
#! >      [ [1,7],[2,7],[3,7],[4,7],[5,7],[6,7],[1,2],[2,3],[3,4],[4,5],[5,6],[1,6] ],
#! >      [ [1,2,7],[2,3,8],[3,4,9],[4,5,10],[5,6,11],[1,6,12] ]);;
#! @EndExampleSession

#! @BeginChunk Definition_VertexEdgePath
#! A <E>vertex-edge-path</E> in a polygonal complex is a tuple
#! <M>(v_1, e_1, v_2, e_2, \ldots ,v_n, e_n, v_{{n+1}})</M> such that
#! * The <M>v_i</M> are vertices of the polygonal complex
#! * The <M>e_j</M> are edges of the polygonal complex
#! * For the edge <M>e_j</M> the set of incident vertices is <M>\{v_j,v_{{j+1}}\}</M>
#! @EndChunk

#! <ManSection Label="VertexEdgePath">
#!   <Oper Name="VertexEdgePath" Arg="complex, path" 
#!      Label="for IsPolygonalComplex and IsDenseList"
#!      Comm="Construct a vertex-edge-path from a polygonal complex and a list"/>
#!   <Oper Name="VertexEdgePathNC" Arg="complex, path" 
#!      Label="for IsPolygonalComplex and IsDenseList"
#!      Comm="Construct a vertex-edge-path from a polygonal complex and a list"/>
#!   <Returns>A VertexEdgePath-&GAP;-object</Returns>
#!   <Filt Name="IsVertexEdgePath" Arg="object" Label="for IsObject" Type="category"
#!      Comm="Check whether a given object is a VertexEdgePath"/>
#!   <Returns><K>true</K> or <K>false</K></Returns>
#!   <Description>
#!     The method <K>VertexEdgePath</K> constructs a new vertex-edge-path from
#!     a polygonal complex and a dense list of positive integers (alternating
#!     vertices and edges). The
#!     method <K>IsVertexEdgePath</K> checks if a given &GAP;-object
#!     represents such a path.
#!
#!     We illustrate this with two paths on the simplicial surface that was
#!     introduced at the start of section 
#!     <Ref Sect="Section_Paths_VertexEdge"/>.
#!      <Alt Only="HTML">
#! &lt;br>&lt;img src="./images/_Wrapper_Image_SixTriangles_AlphaAndOmega-1.svg"> &lt;/img> &lt;br>
#! </Alt>
#! <Alt Only = "LaTeX">
#! \begin{center}
#! \includegraphics{images/_Wrapper_Image_SixTriangles_AlphaAndOmega.pdf}
#! \end{center}
#! </Alt>
#! <Alt Only = "Text">
#! Image omitted in terminal text
#! </Alt>
#!     @ExampleSession
#! gap> alphaPath := VertexEdgePath(hex, [2,2,7,5,5,10,4,9,3,3,7,6,6]);
#! | v2, E2, v7, E5, v5, E10, v4, E9, v3, E3, v7, E6, v6 |
#! gap> omegaPath := VertexEdgePath(hex, [3,9,4,10,5,5,7,6,6,12,1,7,2]);
#! | v3, E9, v4, E10, v5, E5, v7, E6, v6, E12, v1, E7, v2 |
#!     @EndExampleSession
#!
#!     @InsertChunk Definition_VertexEdgePath
#!
#!      <Alt Only="HTML">
#! &lt;br>&lt;img src="./images/_Wrapper_Image_SixTriangles_CircleAndClover-1.svg"> &lt;/img> &lt;br>
#! </Alt>
#! <Alt Only = "LaTeX">
#! \begin{center}
#! \includegraphics{images/_Wrapper_Image_SixTriangles_CircleAndClover.pdf}
#! \end{center}
#! </Alt>
#! <Alt Only = "Text">
#! Image omitted in terminal text
#! </Alt>
#!     @ExampleSession
#! gap> circlePath := VertexEdgePath( hex, [1,7,2,8,3,9,4,10,5,11,6,12,1] );
#! ( v1, E7, v2, E8, v3, E9, v4, E10, v5, E11, v6, E12, v1 )
#! gap> cloverPath := VertexEdgePath( hex, [1,7,2,2,7,5,5,11,6,6,7,3,3,9,4,4,7,1,1] );
#! ( v1, E7, v2, E2, v7, E5, v5, E11, v6, E6, v7, E3, v3, E9, v4, E4, v7, E1, v1 )
#!     @EndExampleSession
#!
#!     The elements of a vertex-edge-path can be accessed by using the methods
#!     <K>PathAsList</K> (<Ref Subsect="VertexEdge_PathAsList"/>), 
#!     <K>VerticesAsList</K> (<Ref Subsect="VertexEdge_VerticesAsList"/>) and 
#!     <K>EdgesAsList</K> (<Ref Subsect="VertexEdge_EdgesAsList"/>).
#!
#!     Some shorter (but more ambiguous) constructors are 
#!     <K>VertexEdgePathByVertices</K> 
#!     (<Ref Subsect="VertexEdgePathByVertices"/>) and
#!     <K>VertexEdgePathByEdges</K> (<Ref Subsect="VertexEdgePathByEdges"/>).
#!
#!     The NC-version does not check if the
#!     given <A>path</A> is a list 
#!     <M>[v_1,e_1,v_2,e_2,\ldots,v_n,e_n,v_{{n+1}}]</M> that fulfills these
#!     conditions.
#!   </Description>
#! </ManSection>
# No AutoDoc-documentation since the order of the next two entries should
# be switched
DeclareOperation( "VertexEdgePath", [IsPolygonalComplex, IsDenseList] );
DeclareOperation( "VertexEdgePathNC", [IsPolygonalComplex, IsDenseList] );


#! @BeginGroup VertexEdgePathByVertices
#! @Description
#! Construct a new vertex-edge-path (<Ref Subsect="VertexEdgePath"/>) from a
#! polygonal complex and a dense list of vertices. Every two adjacent vertices
#! have to be connected by an edge. If there are multiple such edges, the one
#! with the smallest label is used. If the given <A>vertexList</A> is empty,
#! <K>fail</K> is returned.
#!
#! With this the paths from <Ref Subsect="VertexEdgePath"/> can be defined
#! more compactly:
#! @BeginExampleSession
#! gap> newAlpha := VertexEdgePathByVertices( hex, [2,7,5,4,3,7,6] );
#! | v2, E2, v7, E5, v5, E10, v4, E9, v3, E3, v7, E6, v6 |
#! gap> alphaPath = newAlpha;
#! true
#! gap> newOmega := VertexEdgePathByVertices( hex, [3,4,5,7,6,1,2] );
#! | v3, E9, v4, E10, v5, E5, v7, E6, v6, E12, v1, E7, v2 |
#! gap> omegaPath = newOmega;
#! true
#! @EndExampleSession
#!      <Alt Only="HTML">
#! &lt;br>&lt;img src="./images/_Wrapper_Image_SixTriangles_AlphaAndOmega-1.svg"> &lt;/img> &lt;br>
#! </Alt>
#! <Alt Only = "LaTeX">
#! \begin{center}
#! \includegraphics{images/_Wrapper_Image_SixTriangles_AlphaAndOmega.pdf}
#! \end{center}
#! </Alt>
#! <Alt Only = "Text">
#! Image omitted in terminal text
#! </Alt>
#! 
#! An example of the ambiguous nature is this triangular complex:
 
#!  <Alt Only="HTML">
#! &lt;br>&lt;img src='./images/_Wrapper_paths-2-1.svg'> &lt;/img> &lt;br>
#! </Alt>
#! <Alt Only = "LaTeX">
#! \begin{center}
#! \includegraphics{images/_Wrapper_paths-2.pdf}
#! \end{center}
#! </Alt>
#! <Alt Only = "Text">
#! Image omitted in terminal text
            #! </Alt>
#! @BeginExampleSession
#! gap> eye := TriangularComplexByDownwardIncidence(
#! >            [[1,2],[2,3],[1,3],[2,4],[3,4],[2,3]], [[1,2,3],[4,5,6]]);;
#! gap> VertexEdgePathByVertices( eye, [1,2,3,4] );
#! | v1, E1, v2, E2, v3, E5, v4 |
#! gap> VertexEdgePathByVertices( eye, [2,3,2] );
#! ( v2, E2, v3, E2, v2 )
#! @EndExampleSession
#!
#! The NC-version does not check whether the given <A>vertexList</A> consists
#! of vertices in <A>complex</A> and whether every two adjacent vertices are
#! connected by an edge.
#!
#! @Returns a vertex-edge-path or <K>fail</K>
#! @Arguments complex, vertexList
DeclareOperation( "VertexEdgePathByVertices", [IsPolygonalComplex, IsDenseList] );
#! @Arguments complex, vertexList
DeclareOperation( "VertexEdgePathByVerticesNC", [IsPolygonalComplex, IsDenseList] );
#! @EndGroup


#! @BeginGroup VertexEdgePathByEdges
#! @Description
#! Construct a new vertex-edge-path (<Ref Subsect="VertexEdgePath"/>) from a
#! polygonal complex and a dense list of edges. Every two adjacent edges
#! have to be connected by a vertex. If any vertex position is ambiguous (for
#! example if only one edge is given), the smallest possible vertex is chosen
#! to be traversed first.
#!
#! With this the paths from <Ref Subsect="VertexEdgePath"/> can be defined
#! more compactly:
#! @BeginExampleSession
#! gap> newAlpha := VertexEdgePathByEdges( hex, [2,5,10,9,3,6] );
#! | v2, E2, v7, E5, v5, E10, v4, E9, v3, E3, v7, E6, v6 |
#! gap> alphaPath = newAlpha;
#! true
#! gap> newOmega := VertexEdgePathByEdges( hex, [9,10,5,6,12,7] );
#! | v3, E9, v4, E10, v5, E5, v7, E6, v6, E12, v1, E7, v2 |
#! gap> omegaPath = newOmega;
#! true
#! @EndExampleSession
#!      <Alt Only="HTML">
#! &lt;br>&lt;img src="./images/_Wrapper_Image_SixTriangles_AlphaAndOmega-1.svg"> &lt;/img> &lt;br>
#! </Alt>
#! <Alt Only = "LaTeX">
#! \begin{center}
#! \includegraphics{images/_Wrapper_Image_SixTriangles_AlphaAndOmega.pdf}
#! \end{center}
#! </Alt>
#! <Alt Only = "Text">
#! Image omitted in terminal text
#! </Alt>
#! 
#! An example of the ambiguous nature is this triangular complex:
 
#!  <Alt Only="HTML">
#! &lt;br>&lt;img src='./images/_Wrapper_paths-3-1.svg'> &lt;/img> &lt;br>
#! </Alt>
#! <Alt Only = "LaTeX">
#! \begin{center}
#! \includegraphics{images/_Wrapper_paths-3.pdf}
#! \end{center}
#! </Alt>
#! <Alt Only = "Text">
#! Image omitted in terminal text
            #! </Alt>
#! @BeginExampleSession
#! gap> eye := TriangularComplexByDownwardIncidence(
#! >            [[1,2],[2,3],[1,3],[2,4],[3,4],[2,3]], [[1,2,3],[4,5,6]]);;
#! gap> VertexEdgePathByEdges( eye, [2] );
#! | v2, E2, v3 |
#! gap> VertexEdgePathByEdges( eye, [2,6] );
#! ( v2, E2, v3, E6, v2 )
#! @EndExampleSession
#!
#! The NC-version does not check whether the given <A>edgeList</A> consists
#! of edges in <A>complex</A>.
#!
#! @Returns a vertex-edge-path
#! @Arguments complex, edgeList
DeclareOperation( "VertexEdgePathByEdges", [IsPolygonalComplex, IsDenseList] );
#! @Arguments complex, edgeList
DeclareOperation( "VertexEdgePathByEdgesNC", [IsPolygonalComplex, IsDenseList] );
#! @EndGroup


#! @BeginGroup VertexEdge_PathAsList
#! @Description
#!   Return the complete vertex-edge-path as a list (with vertices and
#!   edges alternating), starting with a vertex.
#!   
#!   For some examples from <K>VertexEdgePath</K> 
#!   (<Ref Subsect="VertexEdgePath"/>) in the simplicial surface from the 
#!   start of section <Ref Sect="Section_Paths_VertexEdge"/>:
#!   @ExampleSession
#! gap> alphaPath;
#! | v2, E2, v7, E5, v5, E10, v4, E9, v3, E3, v7, E6, v6 |
#! gap> PathAsList( alphaPath );
#! [ 2, 2, 7, 5, 5, 10, 4, 9, 3, 3, 7, 6, 6 ]
#! gap> omegaPath;
#! | v3, E9, v4, E10, v5, E5, v7, E6, v6, E12, v1, E7, v2 |
#! gap> PathAsList( omegaPath );
#! [ 3, 9, 4, 10, 5, 5, 7, 6, 6, 12, 1, 7, 2 ]
#! gap> circlePath;
#! ( v1, E7, v2, E8, v3, E9, v4, E10, v5, E11, v6, E12, v1 )
#! gap> PathAsList( circlePath );
#! [ 1, 7, 2, 8, 3, 9, 4, 10, 5, 11, 6, 12, 1 ]
#! gap> cloverPath;
#! ( v1, E7, v2, E2, v7, E5, v5, E11, v6, E6, v7, E3, v3, E9, v4, E4, v7, E1, v1 )
#! gap> PathAsList( cloverPath );
#! [ 1, 7, 2, 2, 7, 5, 5, 11, 6, 6, 7, 3, 3, 9, 4, 4, 7, 1, 1 ]
#!   @EndExampleSession
#! @Arguments vertexEdgePath
#! @Returns a list of positive integers
DeclareAttribute( "PathAsList", IsVertexEdgePath );
#! @EndGroup

#! @BeginGroup VertexEdge_VerticesAsList
#! @Description
#!   Return the vertices of the vertex-edge-path as a list.
#!
#!   For the examples from <K>VertexEdgePath</K> 
#!   (<Ref Subsect="VertexEdgePath"/>) in the simplicial surface from the 
#!   start of section <Ref Sect="Section_Paths_VertexEdge"/>:
#!   @ExampleSession
#! gap> VerticesAsList( alphaPath );
#! [ 2, 7, 5, 4, 3, 7, 6 ]
#! gap> VerticesAsList( omegaPath );
#! [ 3, 4, 5, 7, 6, 1, 2 ]
#! gap> VerticesAsList( circlePath );
#! [ 1, 2, 3, 4, 5, 6, 1 ]
#! gap> VerticesAsList( cloverPath );
#! [ 1, 2, 7, 5, 6, 7, 3, 4, 7, 1 ]
#!   @EndExampleSession
#! @Arguments vertexEdgePath
#! @Returns a list of positive integers
DeclareAttribute( "VerticesAsList", IsVertexEdgePath );
#! @EndGroup

#! @BeginGroup VertexEdge_EdgesAsList
#! @Description
#!     Return the edges of the vertex-edge-path as a list.
#!
#!   For the examples from <K>VertexEdgePath</K> 
#!   (<Ref Subsect="VertexEdgePath"/>) in the simplicial surface from the 
#!   start of section <Ref Sect="Section_Paths_VertexEdge"/>:
#!   @ExampleSession
#! gap> EdgesAsList( alphaPath );
#! [ 2, 5, 10, 9, 3, 6 ]
#! gap> EdgesAsList( omegaPath );
#! [ 9, 10, 5, 6, 12, 7 ]
#! gap> EdgesAsList( circlePath );
#! [ 7, 8, 9, 10, 11, 12 ]
#! gap> EdgesAsList( cloverPath );
#! [ 7, 2, 5, 11, 6, 3, 9, 4, 1 ]
#!   @EndExampleSession
#! @Arguments vertexEdgePath
#! @Returns a list of positive integers
DeclareAttribute( "EdgesAsList", IsVertexEdgePath );
#! @EndGroup


#! <ManSection Label="VertexEdge_IsClosedPath">
#!   <Prop Name="IsClosedPath" Arg="vertexEdgePath"
#!     Label="for IsVertexEdgePath"
#!     Comm="Return whether the given path is closed"/>
#!   <Returns><K>true</K> or <K>false</K></Returns>
#!   <Description>
#!     Check whether the given vertex-edge-path is closed, i.e. whether
#!     the first and last vertex in this path are equal.
#!
#!     From the example paths (introduced in 
#!     <Ref Subsect="VertexEdgePath"/> (<K>VertexEdgePath</K>)) only two
#!     are closed:
#!     @ExampleSession
#! gap> IsClosedPath( alphaPath );
#! false
#! gap> IsClosedPath( omegaPath );
#! false
#! gap> IsClosedPath( circlePath );
#! true
#! gap> IsClosedPath( cloverPath );
#! true
#!     @EndExampleSession
#!      <Alt Only="HTML">
#! &lt;br>&lt;img src="./images/_Wrapper_Image_SixTriangles_CircleAndClover-1.svg"> &lt;/img> &lt;br>
#! </Alt>
#! <Alt Only = "LaTeX">
#! \begin{center}
#! \includegraphics{images/_Wrapper_Image_SixTriangles_CircleAndClover.pdf}
#! \end{center}
#! </Alt>
#! <Alt Only = "Text">
#! Image omitted in terminal text
#! </Alt>
#!   </Description>
#! </ManSection>
# This is documentation for a declaration in dual_path.gd

#! @Description
#! Return the reversed vertex-edge-path to the given path.
#!
#! For the examples from <K>VertexEdgePath</K>
#! (<Ref Subsect="VertexEdgePath"/>) in the simplicial surface from the
#! start of section <Ref Sect="Section_Paths_VertexEdge"/>:
#! @BeginExampleSession
#! gap> ReversedPath(alphaPath);
#! | v6, E6, v7, E3, v3, E9, v4, E10, v5, E5, v7, E2, v2 |
#! gap> ReversedPath(omegaPath);
#! | v2, E7, v1, E12, v6, E6, v7, E5, v5, E10, v4, E9, v3 |
#! gap> ReversedPath(circlePath);
#! ( v1, E12, v6, E11, v5, E10, v4, E9, v3, E8, v2, E7, v1 )
#! gap> ReversedPath(cloverPath);
#! ( v1, E1, v7, E4, v4, E9, v3, E3, v7, E6, v6, E11, v5, E5, v7, E2, v2, E7, v1 ) 
#! @EndExampleSession
#!
#! @Arguments vertexEdgePath
#! @Returns a vertex-edge-path
DeclareAttribute( "ReversedPath", IsVertexEdgePath );


#! <ManSection Label="VertexEdge_IsDuplicateFree">
#!   <Prop Name="IsDuplicateFree" Arg="vertexEdgePath"
#!     Label="for IsVertexEdgePath"
#!     Comm="Return whether the given path is duplicate-free"/>
#!   <Returns><K>true</K> or <K>false</K></Returns>
#!   <Description>
#!     Check whether the given vertex-edge-path is duplicate-free.
#!
#!     A vertex-edge-path is duplicate-free if no vertices or edges
#!     appear twice in it - with one exception: if the path is closed
#!     (see <Ref Subsect="VertexEdge_IsClosedPath"/>) it does not matter that the
#!     first and last vertex are the same.
#!
#!     From the example paths (introduced in 
#!     <Ref Subsect="VertexEdgePath"/> (<K>VertexEdgePath</K>)) only two
#!     are duplicate-free:
#!     @ExampleSession
#! gap> IsDuplicateFree( alphaPath );
#! false
#! gap> IsDuplicateFree( omegaPath );
#! true
#! gap> IsDuplicateFree( circlePath );
#! true
#! gap> IsDuplicateFree( cloverPath );
#! false
#!     @EndExampleSession
#!      <Alt Only="HTML">
#! &lt;br>&lt;img src="./images/_Wrapper_Image_SixTriangles_CircleAndOmega-1.svg"> &lt;/img> &lt;br>
#! </Alt>
#! <Alt Only = "LaTeX">
#! \begin{center}
#! \includegraphics{images/_Wrapper_Image_SixTriangles_CircleAndOmega.pdf}
#! \end{center}
#! </Alt>
#! <Alt Only = "Text">
#! Image omitted in terminal text
#! </Alt>
#!   </Description>
#! </ManSection>
# This is documentation for a declaration in dual_path.gd


#! @BeginGroup VertexEdge_VerticesAsPerm
#! @Description
#!     If a vertex-edge-path is closed and duplicate-free, it induces
#!     a cyclic permutation on its vertices. This method returns that
#!     permutation.
#! 
#!     We illustrate this with
#!     the circle path from <K>VertexEdgePath</K> 
#!     (<Ref Sect="VertexEdgePath"/>).
#!      <Alt Only="HTML">
#! &lt;br>&lt;img src="./images/_Wrapper_Image_SixTriangles_Circle-1.svg"> &lt;/img> &lt;br>
#! </Alt>
#! <Alt Only = "LaTeX">
#! \begin{center}
#! \includegraphics{images/_Wrapper_Image_SixTriangles_Circle.pdf}
#! \end{center}
#! </Alt>
#! <Alt Only = "Text">
#! Image omitted in terminal text
#! </Alt>
#!     @ExampleSession
#! gap> circlePath;
#! ( v1, E7, v2, E8, v3, E9, v4, E10, v5, E11, v6, E12, v1 )
#! gap> VerticesAsPerm(circlePath);
#! (1,2,3,4,5,6)
#!     @EndExampleSession
#! @Arguments vertexEdgePath
#! @Returns a permutation
DeclareAttribute( "VerticesAsPerm", IsVertexEdgePath );
#! @EndGroup


#! @BeginGroup VertexEdge_EdgesAsPerm
#! @Description
#!     If a vertex-edge-path is closed and duplicate-free, it induces
#!     a cyclic permutation on its edges. This method returns that
#!     permutation.
#!
#!     We illustrate this with
#!     the circle path from <K>VertexEdgePath</K> 
#!     (<Ref Sect="VertexEdgePath"/>).
#!      <Alt Only="HTML">
#! &lt;br>&lt;img src="./images/_Wrapper_Image_SixTriangles_Circle-1.svg"> &lt;/img> &lt;br>
#! </Alt>
#! <Alt Only = "LaTeX">
#! \begin{center}
#! \includegraphics{images/_Wrapper_Image_SixTriangles_Circle.pdf}
#! \end{center}
#! </Alt>
#! <Alt Only = "Text">
#! Image omitted in terminal text
#! </Alt>
#!     @ExampleSession
#! gap> circlePath;
#! ( v1, E7, v2, E8, v3, E9, v4, E10, v5, E11, v6, E12, v1 )
#! gap> EdgesAsPerm(circlePath);
#! (7,8,9,10,11,12)
#!     @EndExampleSession
#! @Arguments vertexEdgePath
#! @Returns a permutation
DeclareAttribute( "EdgesAsPerm", IsVertexEdgePath );
#! @EndGroup

#! @BeginGroup VertexEdge_ConcatenationOfPaths
#! @Description
#! Return the concatenation of two VertexEdgePath where the last vertex of the first path is the first vertex of the second path.
#! We illustrate this with
#! the circle path from <K>VertexEdgePath</K>
#! (<Ref Sect="VertexEdgePath"/>).
#! @BeginExampleSession
#! gap> path1:=VertexEdgePathByVertices(hex,[1,2,3,4]);
#! | v1, E7, v2, E8, v3, E9, v4 |
#! gap> path2:=VertexEdgePathByVertices(hex,[4,5,6,1]);
#! | v4, E10, v5, E11, v6, E12, v1 |
#! gap> concat:=ConcatenationOfPaths(hex,path1,path2);
#! ( v1, E7, v2, E8, v3, E9, v4, E10, v5, E11, v6, E12, v1 )
#! gap> concat=circlePath;
#! true
#! @EndExampleSession
#!
#! @Returns a vertex-edge-path
#! @Arguments complex, vertexEdgePath, vertexEdgePath
DeclareOperation( "ConcatenationOfPaths", [IsTwistedPolygonalComplex, IsVertexEdgePath, IsVertexEdgePath] );
#! @EndGroup

#! @BeginGroup VertexEdge_ShiftCyclicPath
#! @Description
#! Shift the vertex-edge-path <A>path</A> such that the given vertex is the start vertex and the given edge is the first edge.
#! The path has to be closed and duplicate-free. 
#! 
#! This method returns a vertex-edge-path.
#!
#! For example, consider the following simplicial surface:
#!  <Alt Only="HTML">
#! &lt;br>&lt;img src="./images/_Wrapper_Image_FourGon-1.svg"> &lt;/img> &lt;br>
#! </Alt>
#! <Alt Only = "LaTeX">
#! \begin{center}
#! \includegraphics{images/_Wrapper_Image_FourGon.pdf}
#! \end{center}
#! </Alt>
#! <Alt Only = "Text">
#! Image omitted in terminal text
#! </Alt>
#! @BeginExampleSession
#! gap> fourGon := SimplicialSurfaceByDownwardIncidence(
#! >    [[1,2],[1,3],[1,4],[1,5],[2,3],[3,4],[4,5],[2,5]],
#! >    [[1,2,5],[2,3,6],[3,4,7],[1,4,8]] );;
#! gap> path:=VertexEdgePathByEdges(fourGon,[5,6,7,8]);
#! ( v2, E5, v3, E6, v4, E7, v5, E8, v2 )
#! gap> ShiftCyclicPath(path,2,5);
#! ( v2, E5, v3, E6, v4, E7, v5, E8, v2 )
#! gap> ShiftCyclicPath(path,4,6);
#! ( v4, E6, v3, E5, v2, E8, v5, E7, v4 )
#! @EndExampleSession
#!
#! @Returns a vertex-edge-path
#! @Arguments path, vertex, edge
DeclareOperation("ShiftCyclicPath", [IsVertexEdgePath, IsPosInt, IsPosInt]);
#! @Arguments path, vertex, edge
DeclareOperation("ShiftCyclicPathNC", [IsVertexEdgePath, IsPosInt, IsPosInt]);
#! @EndGroup

#! @BeginGroup
#! @Description
#! Return the polygonal complex for which the given vertex-edge-path is
#! defined.
#!
#! @Returns a polygonal complex
#! @Arguments vertexEdgePath
DeclareAttribute( "AssociatedPolygonalComplex", IsVertexEdgePath );
#! @EndGroup

#! @BeginGroup AllClosedVertexEdgePaths
#! @Description
#! Compute for the given polygonal complex <A>complex</A> all closed vertex-edge-paths.
#!
#! For example consider the following triangular complex:
#!  <Alt Only="HTML">
#! &lt;br>&lt;img src="./images/_Wrapper_Image_Butterfly-1.svg"> &lt;/img> &lt;br>
#! </Alt>
#! <Alt Only = "LaTeX">
#! \begin{center}
#! \includegraphics{images/_Wrapper_Image_Butterfly.pdf}
#! \end{center}
#! </Alt>
#! <Alt Only = "Text">
#! Image omitted in terminal text
#! </Alt>
#! @BeginLogSession
#! gap> butterfly:=SimplicialSurfaceByDownwardIncidence(
#! > [[1,2],[1,3],[2,3],[3,4],[1,4]],[[1,2,3],[2,4,5]]);;
#! gap> AllClosedVertexEdgePaths(butterfly);
#! [ ( v3, E2, v1, E5, v4, E4, v3 ), ( v3, E3, v2, E1, v1, E2, v3 ),
#!  ( v3, E3, v2, E1, v1, E5, v4, E4, v3 ) ]
#! @EndLogSession
#! @Returns a list of vertex-edge-paths
#! @Arguments complex
DeclareOperation( "AllClosedVertexEdgePaths", [IsTwistedPolygonalComplex] );
#! @EndGroup


## Coloured output-attributes
DeclareAttribute( "ViewInformation", IsVertexEdgePath );

#! @Section Perimeter paths
#! @SectionLabel Paths_Perimeter
#!
#! This section describes <E>perimeter paths</E>, which are special
#! vertex-edge-paths that additionally store the face which they
#! encircle. They are returned by
#! methods like <K>PerimeterPathsOfFaces</K> 
#! (<Ref Subsect="PerimeterPathsOfFaces"/>) and <K>Orientation</K>
#! (<Ref Subsect="Orientation"/>).
#!
#! Mathematically, a perimerter path is a closed vertex-edge-path that
#! encircles a face. For example, consider the tetrahedron
#! (<Ref Subsect="Tetrahedron"/>):
#!  <Alt Only="HTML">
#! &lt;br>&lt;img src="./images/_Wrapper_TIKZ_Tetrahedron_constructor-1.svg"> &lt;/img> &lt;br>
#! </Alt>
#! <Alt Only = "LaTeX">
#! \begin{center}
#! \includegraphics{images/_Wrapper_TIKZ_Tetrahedron_constructor.pdf}
#! \end{center}
#! </Alt>
#! <Alt Only = "Text">
#! Image omitted in terminal text
#! </Alt>
#! @BeginExampleSession
#! gap> tet := Tetrahedron();;
#! gap> PerimeterPathOfFace(tet, 1);
#! ( v1, E1, v2, E4, v3, E2, v1 )
#! gap> EdgesOfFace(tet, 1);
#! [ 1, 2, 4 ]
#! gap> VerticesOfFace(tet, 1);
#! [ 1, 2, 3 ]
#! @EndExampleSession
#!
#! Additionally, given a perimeter path, we sometimes need to access
#! the face it encircles. For most surfaces this is unproblematic,
#! but there are some exceptions, like the Janus-head
#! (<Ref Subsect="JanusHead"/>). For this reason, the attribute
#! <K>Face</K> (<Ref Subsect="PerimeterPath_Face"/>) was introduced.
#!  <Alt Only="HTML">
#! &lt;br>&lt;img src="./images/_Wrapper_TIKZ_Janus_constructor-1.svg"> &lt;/img> &lt;br>
#! </Alt>
#! <Alt Only = "LaTeX">
#! \begin{center}
#! \includegraphics{images/_Wrapper_TIKZ_Janus_constructor.pdf}
#! \end{center}
#! </Alt>
#! <Alt Only = "Text">
#! Image omitted in terminal text
#! </Alt>
#! @BeginExampleSession
#! gap> janus := JanusHead();;
#! gap> EdgesOfFace(janus,1) = EdgesOfFace(janus,2);
#! true
#! gap> VerticesOfFace(janus,1) = VerticesOfFace(janus, 2);
#! true
#! gap> perims := PerimeterPathsOfFaces(janus);
#! [ ( v1, E1, v2, E3, v3, E2, v1 ), ( v1, E1, v2, E3, v3, E2, v1 ) ]
#! gap> perims[1] = perims[2];
#! false
#! gap> Face(perims[1]);
#! 1
#! @EndExampleSession
#!
#! 



#! <ManSection Label="IsPerimeterPath">
#!   <Prop Name="IsPerimeterPath" Arg="object"
#!     Label="for IsObject"
#!     Comm="Return whether the given object is a perimeter path"/>
#!   <Returns><K>true</K> or <K>false</K></Returns>
#!   <Description>
#!      The method <K>IsPerimeterPath</K> checks whether the given object
#!      is a closed vertex-edge-path that encircles a face.
#!   </Description>
#! </ManSection>


#! @BeginGroup PerimeterPath_Face
#! @Description
#! Return the face to which this perimeter path belongs.
#!
#! @Returns a face
#! @Arguments perimPath
DeclareAttribute( "Face", IsPerimeterPath );
#! @EndGroup


#! @BeginGroup PerimeterPath
#! @Description
#! Construct a perimeter path from a vertex-edge-path and a 
#! face. If the face is not given, but can be uniquely reconstructed
#! from the vertex-edge-path, this will be done.
#!
#! The NC-version does not check whether <A>face</A> is a face of
#! the underlying complex and whether it matches to the given
#! <A>vePath</A>. It also does not check whether the vertex-edge-path
#! is closed.
#!
#! @Returns a perimeter path
#! @Arguments vePath, face
DeclareOperation( "PerimeterPath", [IsVertexEdgePath, IsPosInt] );
#! @Arguments vePath, face
DeclareOperation( "PerimeterPathNC", [IsVertexEdgePath, IsPosInt] );
#! @Arguments vePath
DeclareOperation( "PerimeterPath", [IsVertexEdgePath] );
#! @EndGroup


#! @Section Edge-Face-Paths
#! @SectionLabel Paths_EdgeFace
#!
#! This section describes edge-face-paths. Intuitively, an
#! edge-face-path is a sequence of faces that are connected by edges.
#! More formally:
#!
#! @InsertChunk Definition_EdgeFacePath
#!

#TODO replace old definition by this
#! @BeginChunk Definition_EdgeFacePath
#! An <E>edge-face-path</E> in a polygonal complex is a tuple
#! <M>(e_1, f_1, e_2, f_2, \ldots ,e_n, f_n, e_{{n+1}})</M> such that
#! * The <M>e_i</M> are edges of the polygonal complex
#! * The <M>f_j</M> are faces of the polygonal complex
#! * The edges <M>e_j</M> and <M>e_{{j+1}}</M> occur in two different
#!   positions in the perimeter of the face <M>f_j</M>.
#! @EndChunk

#! For polygonal complexes, it is sufficient to store the alternating
#!      list of edges and faces, i.e <K>PathAsList</K> 
#!      (<Ref Subsect="VertexEdge_PathAsList"/>).

#! We illustrate the polygonal case on this simplicial surface:
 
#!  <Alt Only="HTML">
#! &lt;br>&lt;img src='./images/_Wrapper_paths-4-1.svg'> &lt;/img> &lt;br>
#! </Alt>
#! <Alt Only = "LaTeX">
#! \begin{center}
#! \includegraphics{images/_Wrapper_paths-4.pdf}
#! \end{center}
#! </Alt>
#! <Alt Only = "Text">
#! Image omitted in terminal text
            #! </Alt>
#! @ExampleSession
#! gap> thinTorus := SimplicialSurfaceByDownwardIncidence(
#! >      [[1,2],[2,3],[1,3],[1,4],[1,5],[2,5],[2,6],[3,6],[3,4],
#! >        [4,5],[5,6],[4,6],[1,4],[1,5],[2,5],[2,6],[3,6],[3,4]],
#! >      [[4,5,10],[1,5,6],[6,7,11],[2,7,8],[8,9,12],[3,4,9],
#! >        [10,13,14],[1,14,15],[11,15,16],[2,16,17],[12,17,18],[3,13,18]]);;
#! @EndExampleSession

#! <ManSection Label="EdgeFacePath">
#!   <Oper Name="EdgeFacePath" Arg="complex, path" 
#!      Label="for IsPolygonalComplex and IsDenseList"
#!      Comm="Construct an edge-face-path from a polygonal complex and a list"/>
#!   <Oper Name="EdgeFacePathNC" Arg="complex, path" 
#!      Label="for IsPolygonalComplex and IsDenseList"
#!      Comm="Construct an edge-face-path from a polygonal complex and a list"/>
#!   <Returns>An EdgeFacePath-&GAP;-object</Returns>
#!   <Filt Name="IsEdgeFacePath" Arg="object" Label="for IsObject" Type="category"
#!      Comm="Check whether a given object is an EdgeFacePath"/>
#!   <Returns><K>true</K> or <K>false</K></Returns>
#!   <Description>
#!     The method <K>EdgeFacePath</K> constructs a new edge-face-path from
#!     a polygonal complex and one (or two) dense list of positive integers. The
#!     method <K>IsEdgeFacePath</K> checks if a given &GAP;-object
#!     represents such a path.
#!
#!     The list <A>path</A> is an alternating list of edges and faces of
#!     the given polygonal complex <A>complex</A> (starting and ending with an 
#!     edge).
#!
#!     We illustrate this with a path on the simplicial surface from the start
#!     of section
#!     <Ref Sect="Section_Paths_EdgeFace"/>.
 
#!  <Alt Only="HTML">
#! &lt;br>&lt;img src='./images/_Wrapper_paths-1-1.svg'> &lt;/img> &lt;br>
#! </Alt>
#! <Alt Only = "LaTeX">
#! \begin{center}
#! \includegraphics{images/_Wrapper_paths-1.pdf}
#! \end{center}
#! </Alt>
#! <Alt Only = "Text">
#! Image omitted in terminal text
            #! </Alt>
#!
#!     @InsertChunk Definition_EdgeFacePath
#!
#!     @ExampleSession
#! gap> edgeFacePath := EdgeFacePath( thinTorus, [13,7,14,8,15,9,11,3,7,4,8,5,9] );
#! | e13, F7, e14, F8, e15, F9, e11, F3, e7, F4, e8, F5, e9 |
#! gap> IsEdgeFacePath(edgeFacePath);
#! true
#! gap> IsList(edgeFacePath);
#! false
#! gap> IsEdgeFacePath( [13,7,14,8,15,9,11,3,7,4,8,5,9] );
#! false
#!     @EndExampleSession
#!  
#!     The elements of a vertex-edge-path can be accessed by using the methods
#!     <K>PathAsList</K> (<Ref Subsect="EdgeFace_PathAsList"/>),
#!     <K>EdgesAsList</K> (<Ref Subsect="EdgeFace_EdgesAsList"/>) and 
#!     <K>FacesAsList</K> (<Ref Subsect="EdgeFace_FacesAsList"/>).
#!
#!     The NC-version does not check if the
#!     given <A>path</A> is a list 
#!     <M>[e_1,f_1,e_2,f_2,\ldots,e_n,f_n,e_{{n+1}}]</M> that fulfills these
#!     conditions.
#!   </Description>
#! </ManSection>
# No AutoDoc-documentation since the order of the next two entries should
# be switched
DeclareOperation( "EdgeFacePath", [IsPolygonalComplex, IsDenseList] );
DeclareOperation( "EdgeFacePathNC", [IsPolygonalComplex, IsDenseList] );

#! @BeginGroup EdgeFacePathByEdges
#! @Description
#! Construct a new edge-face-path (<Ref Subsect="EdgeFacePath"/>) from a
#! polygonal complex and a dense list of edges. Every two adjacent edges
#! have to be connected by a face. If there are multiple such faces, the one
#! with the smallest label is used. If the given <A>edgeList</A> is empty,
#! <K>fail</K> is returned.
#!
#! With this the paths from <Ref Subsect="EdgeFacePath"/> can be defined
#! more compactly:
#! @BeginExampleSession
#! gap> edgeFacePath:=EdgeFacePathByEdges(thinTorus,[13,14,15,11,7,8,9]);
#! | e13, F7, e14, F8, e15, F9, e11, F3, e7, F4, e8, F5, e9 |
#! gap> IsEdgeFacePath(edgeFacePath);
#! true
#! @EndExampleSession
#!
#! The NC-version does not check whether the given <A>edgeList</A> consists
#! of edges in <A>complex</A> and whether every two adjacent edges are
#! connected by an face.
#!
#! @Returns a edge-face-path or <K>fail</K>
#! @Arguments complex, vertexList
DeclareOperation( "EdgeFacePathByEdges", [IsPolygonalComplex, IsDenseList] );
#! @Arguments complex, edgeList
DeclareOperation( "EdgeFacePathByEdgesNC", [IsPolygonalComplex, IsDenseList] );
#! @EndGroup


#! @BeginGroup EdgeFacePathByFaces
#! @Description
#! Construct a new edge-face-path (<Ref Subsect="EdgeFacePath"/>) from a
#! polygonal complex and a dense list of faces. Every two adjacent faces
#! have to be connected by an edge.
#! The first and the last edge are not clearly given by the faces. 
#! So by default they are an edge which is not between the first and the 
#! second face and not between the penultimate and the last edge. 
#! If different edges are available inner edges are preferred and the 
#! smallest possible edge is chosen.
#!
#! With this the paths from <Ref Subsect="EdgeFacePath"/> can be defined
#! more compactly:
#! @BeginExampleSession
#! gap> edgeFacePath1:=EdgeFacePathByFaces(thinTorus,[7,8,9,3,4,5],10,9);
#! | e10, F7, e14, F8, e15, F9, e11, F3, e7, F4, e8, F5, e9 |
#! gap> IsEdgeFacePath(edgeFacePath1);
#! true
#! gap> edgeFacePath2:=EdgeFacePathByFaces(thinTorus,[7,8,9,3,4,5]);
#! | e10, F7, e14, F8, e15, F9, e11, F3, e7, F4, e8, F5, e9 |
#! gap> IsEdgeFacePath(edgeFacePath2);
#! true
#! @EndExampleSession
#! Also for faces with the same edges you can build the edge-face-path by faces:
#! @BeginExampleSession
#! gap> EdgeFacePathByFaces(JanusHead(),[1,2]);
#! ( e1, F1, e2, F2, e1 )
#! @EndExampleSession 
#!
#! The NC-version does not check whether the given <A>faceList</A> consists
#! of faces in <A>complex</A>.
#!
#! @Returns a edge-face-path
#! @Arguments complex, faceList[, firstEdge, lastEdge]
DeclareOperation( "EdgeFacePathByFaces", [IsPolygonalComplex, IsDenseList, IsPosInt, IsPosInt] );
#! @Arguments complex, faceList[, firstEdge, lastEdge]
DeclareOperation( "EdgeFacePathByFacesNC", [IsPolygonalComplex, IsDenseList, IsPosInt, IsPosInt] );
#! @EndGroup

#! @BeginGroup EdgeFace_PathAsList
#! @Description
#!   Return the complete edge-face-path as a list (with edges and
#!   faces alternating), starting with an edge.
#!   
#!   For the examples from <K>EdgeFacePath</K> 
#!   (<Ref Subsect="EdgeFacePath"/>) in the simplicial surface from the 
#!   start of section <Ref Sect="Section_Paths_EdgeFace"/>:
#!   @ExampleSession
#! gap> edgeFacePath;
#! | e13, F7, e14, F8, e15, F9, e11, F3, e7, F4, e8, F5, e9 |
#! gap> PathAsList( edgeFacePath );
#! [ 13, 7, 14, 8, 15, 9, 11, 3, 7, 4, 8, 5, 9 ]
#!   @EndExampleSession
#! @Arguments edgeFacePath
#! @Returns a list of positive integers
DeclareAttribute( "PathAsList", IsEdgeFacePath );
#! @EndGroup

#! @BeginGroup EdgeFace_EdgesAsList
#! @Description
#!   Return the edges of the edge-face-path as a list.
#!
#!   For the examples from <K>EdgeFacePath</K> 
#!   (<Ref Subsect="EdgeFacePath"/>) in the simplicial surface from the 
#!   start of section <Ref Sect="Section_Paths_EdgeFace"/>:
#!   @ExampleSession
#! gap> edgeFacePath;
#! | e13, F7, e14, F8, e15, F9, e11, F3, e7, F4, e8, F5, e9 |
#! gap> EdgesAsList( edgeFacePath );
#! [ 13, 14, 15, 11, 7, 8, 9 ]
#!   @EndExampleSession
#! @Arguments edgeFacePath
#! @Returns a list of positive integers
DeclareAttribute( "EdgesAsList", IsEdgeFacePath );
#! @EndGroup

#! @BeginGroup EdgeFace_FacesAsList
#! @Description
#!     Return the faces of the edge-face-path as a list.
#!
#!   For the examples from <K>EdgeFacePath</K> 
#!   (<Ref Subsect="EdgeFacePath"/>) in the simplicial surface from the 
#!   start of section <Ref Sect="Section_Paths_EdgeFace"/>:
#!   @ExampleSession
#! gap> edgeFacePath;
#! | e13, F7, e14, F8, e15, F9, e11, F3, e7, F4, e8, F5, e9 |
#! gap> FacesAsList( edgeFacePath );
#! [ 7, 8, 9, 3, 4, 5 ]
#!   @EndExampleSession
#! @Arguments edgeFacePath
#! @Returns a list of positive integers
DeclareAttribute( "FacesAsList", IsEdgeFacePath );
#! @EndGroup


#! <ManSection Label="EdgeFace_IsClosedPath">
#!   <Prop Name="IsClosedPath" Arg="edgeFacePath"
#!     Label="for IsEdgeFacePath"
#!     Comm="Return whether the given path is closed"/>
#!   <Returns><K>true</K> or <K>false</K></Returns>
#!   <Description>
#!     Check whether the given edge-face-path is closed, i.e. whether
#!     the first and last vertex in this path are equal.
#!
#! The example from <K>EdgeFacePath</K>
#! (<Ref Subsect="EdgeFacePath"/>) is not closed but an extended version
#! of the path is.
#!  <Alt Only="HTML">
#! &lt;br>&lt;img src="./images/_Wrapper_Image_ThinTorus_longPath-1.svg"> &lt;/img> &lt;br>
#! </Alt>
#! <Alt Only = "LaTeX">
#! \begin{center}
#! \includegraphics{images/_Wrapper_Image_ThinTorus_longPath.pdf}
#! \end{center}
#! </Alt>
#! <Alt Only = "Text">
#! Image omitted in terminal text
#! </Alt>
#! @ExampleSession
#! gap> edgeFacePath;
#! | e13, F7, e14, F8, e15, F9, e11, F3, e7, F4, e8, F5, e9 |
#! gap> IsClosedPath(edgeFacePath);
#! false
#! gap> longPath := EdgeFacePath( thinTorus,
#! >                 [13,7,14,8,15,9,11,3,7,4,8,5,12,11,18,12,13]);
#! ( e13, F7, e14, F8, e15, F9, e11, F3, e7, F4, e8, F5, e12, F11, e18, F12, e13 )
#! gap> IsClosedPath(longPath);
#! true
#! @EndExampleSession
#!   </Description>
#! </ManSection>
# This is documentation for a declaration in dual_path.gd


#! @Description
#! Return the reversed edge-face-path to the given path.
#!
#! For the examples from <K>EdgeFacePath</K>
#!   (<Ref Subsect="EdgeFacePath"/>) and the longer one from
#!   <K>IsClosedPath</K> (<Ref Subsect="EdgeFace_IsClosedPath"/>) in the simplicial surface from the
#!   start of section <Ref Sect="Section_Paths_EdgeFace"/>:
#! @BeginExampleSession
#! gap> ReversedPath(edgeFacePath);
#! | e9, F5, e8, F4, e7, F3, e11, F9, e15, F8, e14, F7, e13 |
#! gap> ReversedPath(longPath);
#! ( e13, F12, e18, F11, e12, F5, e8, F4, e7, F3, e11, F9, e15, F8, e14, F7, e13 )
#! @EndExampleSession
#!
#! @Arguments edgeFacePath
#! @Returns a edge-face-path
DeclareAttribute( "ReversedPath", IsEdgeFacePath );



#! <ManSection Label="EdgeFace_IsDuplicateFree">
#!   <Prop Name="IsDuplicateFree" Arg="edgeFacePath"
#!     Label="for IsEdgeFacePath"
#!     Comm="Return whether the given path is duplicate-free"/>
#!   <Returns><K>true</K> or <K>false</K></Returns>
#!   <Description>
#!     Check whether the given edge-face-path is duplicate-free.
#!
#!     An edge-face-path is duplicate-free if no edges or faces
#!     appear twice in it - with one exception: if the path is closed
#!     (see <Ref Subsect="EdgeFace_IsClosedPath"/>) it does not matter that the
#!     first and last edge are the same.
#!
#!     Both the path from <K>EdgeFacePath</K>
#!     (<Ref Subsect="EdgeFacePath"/>) and the longer one from
#!     <K>IsClosedPath</K> (<Ref Subsect="EdgeFace_IsClosedPath"/>)
#!     are duplicate-free.
#!     @ExampleSession
#! gap> IsDuplicateFree( edgeFacePath );
#! true
#! gap> IsDuplicateFree( longPath );
#! true
#! @EndExampleSession
#! But there are paths in the simplicial surface from the start of section
#! <Ref Sect="Section_Paths_EdgeFace"/> which are not duplicate-free:
#! @BeginExampleSession
#! gap> path:=EdgeFacePath(thinTorus,
#! > [15,9,11,3,7,4,8,5,12,11,18,12,3,6,9,5,8]);
#! | e15, F9, e11, F3, e7, F4, e8, F5, e12, F11, e18, F12, e3, F6, e9, F5, e8 |
#! gap> IsDuplicateFree(path);
#! false
#! @EndExampleSession
#!   </Description>
#! </ManSection>
# This is documentation for a declaration in dual_path.gd


#! @BeginGroup EdgeFace_EdgesAsPerm
#! @Description
#!     If an edge-face-path is closed and duplicate-free, it induces
#!     a cyclic permutation on its edges. This method returns that
#!     permutation.
#! 
#! We illustrate this on the long path from <K>IsClosed</K>
#! (<Ref Subsect="EdgeFace_IsClosedPath"/>).
#!  <Alt Only="HTML">
#! &lt;br>&lt;img src="./images/_Wrapper_Image_ThinTorus_longPath-1.svg"> &lt;/img> &lt;br>
#! </Alt>
#! <Alt Only = "LaTeX">
#! \begin{center}
#! \includegraphics{images/_Wrapper_Image_ThinTorus_longPath.pdf}
#! \end{center}
#! </Alt>
#! <Alt Only = "Text">
#! Image omitted in terminal text
#! </Alt>
#! @ExampleSession
#! gap> longPath;
#! ( e13, F7, e14, F8, e15, F9, e11, F3, e7, F4, e8, F5, e12, F11, e18, F12, e13 )
#! gap> EdgesAsPerm(longPath);
#! (7,8,12,18,13,14,15,11)
#! @EndExampleSession
#! 
#! @Arguments edgeFacePath
#! @Returns a permutation
DeclareAttribute( "EdgesAsPerm", IsEdgeFacePath );
#! @EndGroup


#! @BeginGroup EdgeFace_FacesAsPerm
#! @Description
#!     If an edge-face-path is closed and duplicate-free, it induces
#!     a cyclic permutation on its faces. This method returns that
#!     permutation.
#!
#! We illustrate this on the long path from <K>IsClosed</K>
#! (<Ref Subsect="EdgeFace_IsClosedPath"/>).
#!  <Alt Only="HTML">
#! &lt;br>&lt;img src="./images/_Wrapper_Image_ThinTorus_longPath-1.svg"> &lt;/img> &lt;br>
#! </Alt>
#! <Alt Only = "LaTeX">
#! \begin{center}
#! \includegraphics{images/_Wrapper_Image_ThinTorus_longPath.pdf}
#! \end{center}
#! </Alt>
#! <Alt Only = "Text">
#! Image omitted in terminal text
#! </Alt>
#! @ExampleSession
#! gap> longPath;
#! ( e13, F7, e14, F8, e15, F9, e11, F3, e7, F4, e8, F5, e12, F11, e18, F12, e13 )
#! gap> FacesAsPerm(longPath);
#! (3,4,5,11,12,7,8,9)
#! @EndExampleSession
#!
#! @Arguments edgeFacePath
#! @Returns A permutation
DeclareAttribute( "FacesAsPerm", IsEdgeFacePath );
#! @EndGroup

#! @BeginGroup EdgeFace_ConcatenationOfPaths
#! @Description
#! Return the concatenation of two EdgeFacePath where the last edge of the first path is the first edge of the second path.
#! For the examples from <K>EdgeFacePath</K>
#! (<Ref Subsect="EdgeFacePath"/>) in the simplicial surface from the
#! start of section <Ref Sect="Section_Paths_EdgeFace"/>:
#! @BeginExampleSession
#! gap> path1:=EdgeFacePath(thinTorus,[13,7,14,8,15,9,11]);
#! | e13, F7, e14, F8, e15, F9, e11 |
#! gap> path2:=EdgeFacePath(thinTorus,[11,3,7,4,8,5,9]);
#! | e11, F3, e7, F4, e8, F5, e9 |
#! gap> concat:=ConcatenationOfPaths(thinTorus,path1,path2);
#! | e13, F7, e14, F8, e15, F9, e11, F3, e7, F4, e8, F5, e9 |
#! gap> concat=edgeFacePath;
#! true
#! @EndExampleSession
#!
#! @Returns a edge-face-path
#! @Arguments complex, edgeFacePath, edgeFacePath
DeclareOperation( "ConcatenationOfPaths", [IsTwistedPolygonalComplex, IsEdgeFacePath, IsEdgeFacePath] );
#! @EndGroup

#! @BeginGroup EdgeFace_ShiftCyclicPath
#! @Description
#! Shift the edge-face-path <A>path</A> such that the given edge is the start edge and the given face is the first face.
#! The path has to be closed and duplicate-free.
#! 
#! This method returns a edge-face-path.
#!
#! For example, consider the following simplicial surface:
#!  <Alt Only="HTML">
#! &lt;br>&lt;img src="./images/_Wrapper_Image_FourGon-1.svg"> &lt;/img> &lt;br>
#! </Alt>
#! <Alt Only = "LaTeX">
#! \begin{center}
#! \includegraphics{images/_Wrapper_Image_FourGon.pdf}
#! \end{center}
#! </Alt>
#! <Alt Only = "Text">
#! Image omitted in terminal text
#! </Alt>
#! @BeginExampleSession
#! gap> fourGon := SimplicialSurfaceByDownwardIncidence(
#! >    [[1,2],[1,3],[1,4],[1,5],[2,3],[3,4],[4,5],[2,5]],
#! >    [[1,2,5],[2,3,6],[3,4,7],[1,4,8]] );;
#! gap> path:=EdgeFacePath(fourGon,[1,1,2,2,3,3,4,4,1]);
#! ( e1, F1, e2, F2, e3, F3, e4, F4, e1 )
#! gap> ShiftCyclicPath(path,3,3);
#! ( e3, F3, e4, F4, e1, F1, e2, F2, e3 )
#! gap> ShiftCyclicPath(path,3,2);
#! ( e3, F2, e2, F1, e1, F4, e4, F3, e3 )
#! @EndExampleSession
#!
#! @Returns a edge-face-path
#! @Arguments path, edge, face
DeclareOperation("ShiftCyclicPath", [IsEdgeFacePath, IsPosInt, IsPosInt]);
#! @Arguments path, edge, face
DeclareOperation("ShiftCyclicPathNC", [IsEdgeFacePath, IsPosInt, IsPosInt]);
#! @EndGroup

#! @Description
#! Return the polygonal complex for which the given edge-face-path is
#! defined.
#! @Arguments edgeFacePath
#! @Returns a polygonal complex
DeclareAttribute( "AssociatedPolygonalComplex", IsEdgeFacePath );



##
## Coloured output-attributes
DeclareAttribute( "ViewInformation", IsEdgeFacePath );

#! @Section Waists
#! @SectionLabel Waists
#! This section deals with a specific type of closed vertex-edge-paths, namely waists.
#! In order to introduce the definition of a waist of a simplicial surface, we first 
#! present the definition of a distance-faithful path. Here, a closed edge path <M>P</M> of 
#! a given simplicial surface is called distance-faithful if for any two vertices of the 
#! path <M>P</M> at least one shortest edge path between them is contained in <M>P</M>. 
#! Using the above notion we introduce waists of simplicial surfaces.
#! Let therefore <M>n</M> be a natural number. If <M>n</M> is equal to 2 or 3, 
#! then an <M>n</M>-waist of a given simplicial surface is defined as a circular edge 
#! path of length <M>n</M> such that all edges are inner and no two are incident to the same face.
#! Moreover, if the given simplicial surface is closed without 3-waists and <M>n</M> is at least 4,
#! then we define an <M>n</M>-waist as a closed distance-faithful edge path of length <M>n</M>.
#!  
#! This will be illustrated on the following simplicial surface constructed by three tetrahedra:
#!  <Alt Only="HTML">
#! &lt;img src="./images/_Wrapper_Image_Example3Waist-1.svg"> &lt;/img>
#! </Alt>
#! <Alt Only = "LaTeX">
#! \begin{center}
#! \includegraphics{images/_Wrapper_Image_Example3Waist.pdf}
#! \end{center}
#! </Alt>
#! <Alt Only = "Text">
#! Image omitted in terminal text
#! </Alt>
#! @BeginExampleSession
#! gap> tripleTetra:=SimplicialSurfaceByVerticesInFaces(
#! > [[1,3,5],[2,5,6],[2,3,5],[2,3,6],[1,4,5],[3,4,6],[1,3,4],[4,5,6]]);;
#! @EndExampleSession

#! @BeginGroup
#! @Description
#! Return whether the given path <A>vertexEdgePath</A> is a waist in <A>complex</A>.
#! The definition of a waist is given at the beginning of section <Ref Sect="Section_Waists"/>.
#!
#! For example, consider the simplicial surface from the start of section <Ref Sect="Section_Waists"/>.
#! The path around a face is not a waist:
#! @BeginExampleSession
#! gap> path:=VertexEdgePathByEdges(tripleTetra,[1,3,8]);;
#! gap> IsWaist(tripleTetra, path);
#! false
#! @EndExampleSession
#! A path of length three, where the edges are pairwise incident to two different faces, is a waist:
#! @BeginExampleSession
#! gap> waist:=VertexEdgePathByEdges(tripleTetra,[7,8,10]);;
#! gap> IsWaist(tripleTetra, waist);
#! true
#! @EndExampleSession
#! The octahedron has a waist of length four:
#! @BeginExampleSession
#! gap> path:=VertexEdgePathByEdges(Octahedron(),[5,6,10,8]);
#! ( v3, E5, v2, E6, v5, E10, v4, E8, v3 )
#! gap> IsWaist(Octahedron(),path);
#! true
#! @EndExampleSession
#!
#! @Returns true or false
#! @Arguments complex, vertexEdgePath
DeclareOperation("IsWaist",[IsTwistedPolygonalComplex, IsVertexEdgePath]);
#! @EndGroup

#! @BeginGroup AllTwoWaistsOfWaistsOfComplex
#! @Description
#! Return the set of all waists of length 2 contained in the given
#! twisted polygonal complex. A waist of length 2 is a closed
#! vertex-edge-path in <A>complex</A> visiting exactly two edges and two
#! vertices.
#! As an example consider the following simplicial surfaces.
#! @BeginExampleSession
#! gap> AllTwoWaistsOfComplex(Octahedron());
#! [  ]
#! gap> voe:=[[3,4],[1,3],[1,4],[2,3],[2,4],[3,4]];;
#! gap> eof:=[[1,2,3],[1,4,5],[4,5,6],[2,3,6]];;
#! gap> doubleJanus:=SimplicialSurfaceByDownwardIncidence(voe,eof);;
#! gap> AllTwoWaistsOfComplex(doubleJanus);
#! [ ( v3, E1, v4, E6, v3 )]
#! @EndExampleSession
#!  <Alt Only="HTML">
#! &lt;img src="./images/_Wrapper_Image_Example2Waist-1.svg"> &lt;/img>
#! </Alt>
#! <Alt Only = "LaTeX">
#! \begin{center}
#! \includegraphics{images/_Wrapper_Image_Example2Waist.pdf}
#! \end{center}
#! </Alt>
#! <Alt Only = "Text">
#! Image omitted in terminal text
#! </Alt>

#! @Returns a set of closed vertex-edge-paths
#! @Arguments complex
DeclareAttribute( "AllTwoWaistsOfComplex", IsTwistedPolygonalComplex);
#! @EndGroup


#! @BeginGroup AllThreeWaistsOfSimplicalSurface
#! @Description
#! Return the set of all waists of length 3 contained in the given
#! twisted polygonal complex. A waist of length 3 is a closed
#! vertex-edge-path in <A>complex</A> visiting exactly three edges and
#! vertices so that there exist no face in <A>complex</A> that is incident to more
#! than one of the visited edges.
#! 
#! For example, consider the simplicial surface from the start of section <Ref Sect="Section_Waists"/>:
#! @BeginExampleSession
#! gap> AllThreeWaistsOfComplex(tripleTetra);
#! [ ( v4, E7, v3, E8, v5, E10, v4 ), ( v5, E8, v3, E9, v6, E12, v5 ) ] 
#! @EndExampleSession
#! The tetrahedron does not have any 3-waist:
#! @BeginExampleSession
#! gap> AllThreeWaistsOfComplex(Tetrahedron());
#! [  ]
#! @EndExampleSession
#!
#! @Returns a set of closed vertex-edge-paths
#! @Arguments complex
DeclareAttribute( "AllThreeWaistsOfComplex", IsTwistedPolygonalComplex);
#! @EndGroup

#! @BeginGroup AllWaistsOfComplex
#! @Description
#! Return the set of all waists contained in the given polygonal complex <A>complex</A>.
#! The definition of a waist is given at the beginning of section <Ref Sect="Section_Waists"/>.
#!
#! For example, consider the simplicial surface from the start of section <Ref Sect="Section_Waists"/>:
#! @BeginLogSession
<<<<<<< HEAD
#! gap> AllWaistsOfComplex(doubleTetra);
#! [ ( v4, E10, v5, E8, v3, E7, v4 ), ( v6, E12, v5, E8, v3, E9, v6 ) ]
=======
#! gap> AllWaistsOfComplex(tripleTetra);
#! [ ( v5, E10, v4, E7, v3, E8, v5 ), ( v5, E12, v6, E9, v3, E8, v5 ) ]
#! gap> AllWaistsOfComplex(Octahedron());
#! [ ( v1, E1, v2, E7, v6, E11, v4, E3, v1 ), ( v3, E2, v1, E4, v5, E12, v6, E9, v3 ),
#!   ( v3, E5, v2, E6, v5, E10, v4, E8, v3 ) ]
>>>>>>> 25baabbc
#! @EndLogSession
#!
#! @Returns a set of closed vertex-edge-paths
#! @Arguments complex
DeclareOperation( "AllWaistsOfComplex", [IsTwistedPolygonalComplex] );
#! @EndGroup

#! @Section Geodesic and umbrella paths
#! @SectionLabel Paths_Geodesics
#!
#! Section <Ref Sect="Section_Paths_EdgeFace"/> introduced the concept of
#! edge-face-paths. This section deals with two specific types of 
#! edge-face-paths, namely umbrella and geodesic paths.
#!
#! This will be illustrated on the following torus:
#!  <Alt Only="HTML">
#! &lt;br>&lt;img src="./images/_Wrapper_Image_Geodesics-1.svg"> &lt;/img> &lt;br>
#! </Alt>
#! <Alt Only = "LaTeX">
#! \begin{center}
#! \includegraphics{images/_Wrapper_Image_Geodesics.pdf}
#! \end{center}
#! </Alt>
#! <Alt Only = "Text">
#! Image omitted in terminal text
#! </Alt>
#! @BeginExampleSession
#! gap> torus := SimplicialSurfaceByDownwardIncidence(
#! >     [ [1,2],[1,2],[1,3],[2,3],[2,4],[1,4],[3,4],[3,4],[1,3],[1,4],[2,4],[2,3] ],
#! >     [ [1,3,4],[4,5,7],[2,5,6],[3,6,8],[7,9,10],[1,10,11],[8,11,12],[2,9,12] ]);;
#! @EndExampleSession
#! 

#! @Description
#! Check whether the given edge-face-path is an umbrella-path, i.e. whether
#! there is one vertex such that all edges and faces of the edge-face-path
#! are incident to it.
#!
#! As an illustration consider the torus from the start of section
#! <Ref Sect="Section_Paths_Geodesics"/>:
 
#!  <Alt Only="HTML">
#! &lt;br>&lt;img src='./images/_Wrapper_paths-5-1.svg'> &lt;/img> &lt;br>
#! </Alt>
#! <Alt Only = "LaTeX">
#! \begin{center}
#! \includegraphics{images/_Wrapper_paths-5.pdf}
#! \end{center}
#! </Alt>
#! <Alt Only = "Text">
#! Image omitted in terminal text
            #! </Alt>
#! @BeginExampleSession
#! gap> umb := EdgeFacePath( torus, [7,5,10,6,11,7,8,4,6] );
#! | e7, F5, e10, F6, e11, F7, e8, F4, e6 |
#! gap> IsUmbrellaPath(umb);
#! true
#! @EndExampleSession
#!
#! @Arguments edgeFacePath
DeclareProperty( "IsUmbrellaPath", IsEdgeFacePath );


#! @BeginGroup IsGeodesicPath
#! @Description
#! Check whether the given edge-face-path is a geodesic path.
#!
#! If the edge-face-path is defined on a polygonal complex, this is
#! equivalent to asking, whether each vertex of the path 
#! (except those of the first and last edge) is incident to exactly
#! three faces of the path. The vertices of the first and the last edge 
#! are allowed to be incident to less than three faces of the path.
#!
#! 
#! As an illustration consider the torus from the start of section
#! <Ref Sect="Section_Paths_Geodesics"/>:
 
#!  <Alt Only="HTML">
#! &lt;br>&lt;img src='./images/_Wrapper_paths-6-1.svg'> &lt;/img> &lt;br>
#! </Alt>
#! <Alt Only = "LaTeX">
#! \begin{center}
#! \includegraphics{images/_Wrapper_paths-6.pdf}
#! \end{center}
#! </Alt>
#! <Alt Only = "Text">
#! Image omitted in terminal text
            #! </Alt>
#! @BeginExampleSession
#! gap> closedGeo := EdgeFacePath( torus, [3,1,4,2,5,3,6,4,3] );
#! ( e3, F1, e4, F2, e5, F3, e6, F4, e3 )
#! gap> IsGeodesicPath(closedGeo);
#! true
#! @EndExampleSession
#! Geodesic paths do not have to be closed (<Ref Subsect="IsClosedGeodesicPath"/>):
 
#!  <Alt Only="HTML">
#! &lt;br>&lt;img src='./images/_Wrapper_paths-7-1.svg'> &lt;/img> &lt;br>
#! </Alt>
#! <Alt Only = "LaTeX">
#! \begin{center}
#! \includegraphics{images/_Wrapper_paths-7.pdf}
#! \end{center}
#! </Alt>
#! <Alt Only = "Text">
#! Image omitted in terminal text
            #! </Alt>
#! @BeginExampleSession
#! gap> openGeo := EdgeFacePath( torus, [9,5,7,2,5,3,2] );
#! | e9, F5, e7, F2, e5, F3, e2 |
#! gap> IsGeodesicPath(openGeo);
#! true
#! @EndExampleSession
#! 
#! @Arguments edgeFacePath
DeclareProperty( "IsGeodesicPath", IsEdgeFacePath );
#! @EndGroup

#! @Description
#! For every geodesic path (<Ref Subsect="IsGeodesicPath"/>) there is an 
#! interwoven vertex-edge-path with the same edges as the edge-face-path.
#! All vertices of the geodesic path appear in this vertex-edge-path.
#!
#! As an illustration consider the two geodesic paths from 
#! <Ref Subsect="IsGeodesicPath"/>:
 
#!  <Alt Only="HTML">
#! &lt;br>&lt;img src='./images/_Wrapper_paths-8-1.svg'> &lt;/img> &lt;br>
#! </Alt>
#! <Alt Only = "LaTeX">
#! \begin{center}
#! \includegraphics{images/_Wrapper_paths-8.pdf}
#! \end{center}
#! </Alt>
#! <Alt Only = "Text">
#! Image omitted in terminal text
            #! </Alt>
#! @BeginExampleSession
#! gap> VertexEdgePathOfGeodesic(closedGeo);
#! ( v1, E3, v3, E4, v2, E5, v4, E6, v1 )
#! @EndExampleSession
 
#!  <Alt Only="HTML">
#! &lt;br>&lt;img src='./images/_Wrapper_paths-9-1.svg'> &lt;/img> &lt;br>
#! </Alt>
#! <Alt Only = "LaTeX">
#! \begin{center}
#! \includegraphics{images/_Wrapper_paths-9.pdf}
#! \end{center}
#! </Alt>
#! <Alt Only = "Text">
#! Image omitted in terminal text
            #! </Alt>
#! @BeginExampleSession
#! gap> VertexEdgePathOfGeodesic(openGeo);
#! ( v1, E9, v3, E7, v4, E5, v2, E2, v1 )
#! @EndExampleSession
#! 
#!
#! @Returns a vertex-edge-path
#! @Arguments geodesic
DeclareAttribute( "VertexEdgePathOfGeodesic", IsEdgeFacePath and IsGeodesicPath );


#! @BeginGroup MaximalGeodesicPaths
#! @Description
#! Compute the set of all maximal geodesic paths of <A>ramSurf</A>, i.e. the
#! set of all geodesic paths that can not be extended further to a larger geodesic path..
#!
#! For a polygonal complex, the operation 
#! <K>MaximalGeodesicPathOfFlag</K>(<A>ramSurf</A>, <A>flag</A>)
#! returns the unique maximal geodesic path that is defined by the given
#! <A>flag</A>. The NC-version does not check whether the given <A>flag</A>
#! is actually a flag of <A>ramSurf</A>.
#!
#! As an illustration consider the torus from the start of section
#! <Ref Sect="Section_Paths_Geodesics"/>:
#!  <Alt Only="HTML">
#! &lt;br>&lt;img src="./images/_Wrapper_Image_Geodesics-1.svg"> &lt;/img> &lt;br>
#! </Alt>
#! <Alt Only = "LaTeX">
#! \begin{center}
#! \includegraphics{images/_Wrapper_Image_Geodesics.pdf}
#! \end{center}
#! </Alt>
#! <Alt Only = "Text">
#! Image omitted in terminal text
#! </Alt>
#! @BeginExampleSession
#! gap> MaximalGeodesicPaths(torus);
#! [ ( e1, F1, e4, F2, e7, F5, e10, F6, e1 ), 
#!  ( e1, F6, e11, F7, e8, F4, e3, F1, e1 ), 
#!  ( e2, F3, e5, F2, e7, F5, e9, F8, e2 ), 
#!  ( e2, F8, e12, F7, e8, F4, e6, F3, e2 ), 
#!  ( e3, F1, e4, F2, e5, F3, e6, F4, e3 ), 
#!  ( e9, F8, e12, F7, e11, F6, e10, F5, e9 ) ]
#! @EndExampleSession
#! Furthermore, consider an example of an surface with a boundary:
#!  <Alt Only="HTML">
#! &lt;br>&lt;img src="./images/_Wrapper_Image_OpenGeodesics-1.svg"> &lt;/img> &lt;br>
#! </Alt>
#! <Alt Only = "LaTeX">
#! \begin{center}
#! \includegraphics{images/_Wrapper_Image_OpenGeodesics.pdf}
#! \end{center}
#! </Alt>
#! <Alt Only = "Text">
#! Image omitted in terminal text
#! </Alt>
#! @BeginExampleSession
#! gap> openSurface:=SimplicialSurfaceByVerticesInFaces(
#! > [[1,2,3],[2,3,4],[2,4,5],[4,5,6],[3,4,9],[4,8,9],[4,6,8],[6,7,8]]);
#! simplicial surface (9 vertices, 16 edges, and 8 faces)
#! gap> MaximalGeodesicPaths(openSurface);
#! [ | e1, F1, e2 |, | e1, F1, e3, F2, e6, F5, e11, F6, e16 |,
#!   | e2, F1, e3, F2, e4, F3, e8, F4, e12 |,
#!   | e5, F3, e4, F2, e6, F5, e7 |, | e5, F3, e8, F4, e9, F7, e14, F8, e15 |,
#!   | e7, F5, e11, F6, e10, F7, e14, F8, e13 |,
#!   | e12, F4, e9, F7, e10, F6, e16 |, | e13, F8, e15 | ]
#! gap> MaximalGeodesicPathOfFlag(torus,[1,1,1]);
#! ( e1, F1, e4, F2, e7, F5, e10, F6, e1 )
#! @EndExampleSession
#!
#! TODO If there are multiple ways to write a geodesic, which is picked?
#!
#! @Returns a set of edge-face-paths
#! @Arguments ramSurf
DeclareAttribute( "MaximalGeodesicPaths", IsPolygonalComplex and IsNotEdgeRamified );
#! @Returns an edge-face-path
#! @Arguments ramSurf, flag
DeclareOperation( "MaximalGeodesicPathOfFlag", [IsPolygonalComplex and IsNotEdgeRamified, IsList] );
#! @Arguments ramSurf, flag
DeclareOperation( "MaximalGeodesicPathOfFlagNC", [IsPolygonalComplex and IsNotEdgeRamified, IsList] );
#! @EndGroup

#! @BeginGroup IsClosedGeodesicPath
#! @Description
#! Check whether the given edge-face-path is a closed geodesic path, i.e. 
#! whether
#! it is a geodesic path (<Ref Subsect="IsGeodesicPath"/>) where first and 
#! last edge
#! coincide, such that all vertices are incident to exactly three faces of
#! the path.
#!
#! As an illustration consider the two geodesic paths from 
#! <Ref Subsect="IsGeodesicPath"/>:
 
#!  <Alt Only="HTML">
#! &lt;br>&lt;img src='./images/_Wrapper_paths-10-1.svg'> &lt;/img> &lt;br>
#! </Alt>
#! <Alt Only = "LaTeX">
#! \begin{center}
#! \includegraphics{images/_Wrapper_paths-10.pdf}
#! \end{center}
#! </Alt>
#! <Alt Only = "Text">
#! Image omitted in terminal text
            #! </Alt>
#! @BeginExampleSession
#! gap> IsClosedGeodesicPath(closedGeo);
#! true
#! @EndExampleSession
 
#!  <Alt Only="HTML">
#! &lt;br>&lt;img src='./images/_Wrapper_paths-11-1.svg'> &lt;/img> &lt;br>
#! </Alt>
#! <Alt Only = "LaTeX">
#! \begin{center}
#! \includegraphics{images/_Wrapper_paths-11.pdf}
#! \end{center}
#! </Alt>
#! <Alt Only = "Text">
#! Image omitted in terminal text
            #! </Alt>
#! @BeginExampleSession
#! gap> IsClosedGeodesicPath(openGeo);
#! false
#! @EndExampleSession
#!
#! @Arguments edgeFacePath
DeclareProperty( "IsClosedGeodesicPath", IsEdgeFacePath );
#! @EndGroup
InstallTrueMethod( IsGeodesicPath, IsClosedGeodesicPath );

#! @BeginGroup FlagsOfGeodesic
#! @Description
#! Return the flags of the given geodesic path
#! (<Ref Subsect="IsGeodesicPath"/>) as a list.
#!
#! If the geodesic path is defined on a polygonal complex, regular
#! flags are used. 
#!
#! Consider the geodesic path
#! <M>[e_1,f_1,e_2,f_2,e_3,f_3,e_4,f_4,e_1]</M>.
#!  <Alt Only="HTML">
#! &lt;br>&lt;img src="./images/_Wrapper_Image_FlagsOfGeodesic-1.svg"> &lt;/img> &lt;br>
#! </Alt>
#! <Alt Only = "LaTeX">
#! \begin{center}
#! \includegraphics{images/_Wrapper_Image_FlagsOfGeodesic.pdf}
#! \end{center}
#! </Alt>
#! <Alt Only = "Text">
#! Image omitted in terminal text
#! </Alt>
#! The flags can be illustrated as follows:
 
#!  <Alt Only="HTML">
#! &lt;br>&lt;img src='./images/_Wrapper_paths-12-1.svg'> &lt;/img> &lt;br>
#! </Alt>
#! <Alt Only = "LaTeX">
#! \begin{center}
#! \includegraphics{images/_Wrapper_paths-12.pdf}
#! \end{center}
#! </Alt>
#! <Alt Only = "Text">
#! Image omitted in terminal text
            #! </Alt>
#! 
#! As an illustration consider the two geodesic paths from
#! <Ref Subsect="IsGeodesicPath"/>.
 
#!  <Alt Only="HTML">
#! &lt;br>&lt;img src='./images/_Wrapper_paths-13-1.svg'> &lt;/img> &lt;br>
#! </Alt>
#! <Alt Only = "LaTeX">
#! \begin{center}
#! \includegraphics{images/_Wrapper_paths-13.pdf}
#! \end{center}
#! </Alt>
#! <Alt Only = "Text">
#! Image omitted in terminal text
            #! </Alt>
#! @BeginExampleSession
#! gap> FlagsOfGeodesic(closedGeo);
#! [ [ 1, 3, 1 ], [ 3, 4, 2 ], [ 2, 5, 3 ], [ 4, 6, 4 ] ]
#! @EndExampleSession
 
#!  <Alt Only="HTML">
#! &lt;br>&lt;img src='./images/_Wrapper_paths-14-1.svg'> &lt;/img> &lt;br>
#! </Alt>
#! <Alt Only = "LaTeX">
#! \begin{center}
#! \includegraphics{images/_Wrapper_paths-14.pdf}
#! \end{center}
#! </Alt>
#! <Alt Only = "Text">
#! Image omitted in terminal text
            #! </Alt>
#! @BeginExampleSession
#! gap> FlagsOfGeodesic(openGeo);
#! [ [ 1, 9, 5 ], [ 3, 7, 2 ], [ 4, 5, 3 ] ]
#! @EndExampleSession
#!
#! @Returns a list of flags
#! @Arguments geodesic
DeclareAttribute( "FlagsOfGeodesic", IsEdgeFacePath and IsGeodesicPath );
#! @EndGroup


#! @BeginGroup MaximalDuplicateFreeGeodesicPaths
#! @Description
#! For a given <A>flag</A> return the maximal duplicate-free geodesic
#! path
#! defined by this flag, i.e. it is extended in positive direction until one
#! face-duplication arises. Then it is extended in negative direction.
#!
#! The method <K>MaximalDuplicateFreeGeodesicPaths</K>(<A>ramSurf</A>) returns
#! the set of all those geodesics.
#!
#! For example, consider the torus.
#! @BeginExampleSession
#! gap> geo:=MaximalDuplicateFreeGeodesicPathOfFlag(torus,[1,1,1]);
#! ( e1, F1, e4, F2, e7, F5, e10, F6, e1 )
#! gap> geo in MaximalDuplicateFreeGeodesicPaths(torus);
#! true
#! @EndExampleSession
#!
#! @Returns a set of duplicate-free geodesic paths
#! @Arguments ramSurf
DeclareAttribute( "MaximalDuplicateFreeGeodesicPaths", IsPolygonalComplex and IsNotEdgeRamified );
#! @Returns a duplicate-free geodesic path
#! @Arguments ramSurf, flag
DeclareOperation( "MaximalDuplicateFreeGeodesicPathOfFlag", [IsPolygonalComplex and IsNotEdgeRamified, IsList] );
#! @Arguments ramSurf, flag
DeclareOperation( "MaximalDuplicateFreeGeodesicPathOfFlagNC", [IsPolygonalComplex and IsNotEdgeRamified, IsList] );
#! @EndGroup

#! @Description
#! For a closed geodesic path (<Ref Subsect="IsClosedGeodesicPath"/>) 
#! construct the
#! <E>geodesic flag cycle</E>.
#!
#! If <A>closedGeodesic</A> is defined on a polygonal complex, this is a 
#! permutation on the 3-flags
#! (<Ref Subsect="Flags"/>). It can also be obtained as one cycle of
#! the product of the Dress involutions (<Ref Subsect="DressInvolutions"/>),
#! by first applying the one for vertices, then edges and finally faces.
#!
#! For example, consider the torus and the closed geodesic from <Ref Subsect="MaximalDuplicateFreeGeodesicPaths"/>.
#! @BeginExampleSession
#! gap> GeodesicFlagCycle(geo);
#! (1,18,30,46)
#! @EndExampleSession
#! TODO explain properly with picture
#!
#! @Returns a permutation
#! @Arguments closedGeodesic
DeclareAttribute( "GeodesicFlagCycle", IsEdgeFacePath and IsClosedGeodesicPath );
#TODO is this a good name?

#! @Section Connectivity
#! @SectionLabel Paths_Connectivity
#!
#! This section contains methods that deal with the (strong) connectivity of 
#! twisted polygonal
#! complexes (which were introduced in chapter 
#! <Ref Chap="PolygonalStructures"/> as a generalisation of simplicial 
#! surfaces). More specifically it contains these
#! capabilities:
#! * Determine if a twisted polygonal complex is (strongly) connected 
#!   (<Ref Subsect="IsConnected"/> and <Ref Subsect="IsStronglyConnected"/>).
#! * Determine the (strongly) connected components of a twisted polygonal complex 
#!   (<Ref Subsect="ConnectedComponents"/> and 
#!   <Ref Subsect="StronglyConnectedComponents"/>).
#!
#! The distinction between <E>connectivity</E> and <E>strong connectivity</E> 
#! is only
#! relevant for polygonal complexes that are not also polygonal surfaces.
#! This can be seen in this example:
 
#!  <Alt Only="HTML">
#! &lt;br>&lt;img src='./images/_Wrapper_paths-15-1.svg'> &lt;/img> &lt;br>
#! </Alt>
#! <Alt Only = "LaTeX">
#! \begin{center}
#! \includegraphics{images/_Wrapper_paths-15.pdf}
#! \end{center}
#! </Alt>
#! <Alt Only = "Text">
#! Image omitted in terminal text
            #! </Alt>
#! @ExampleSession
#! gap> butterfly := TriangularComplexByVerticesInFaces( 7, 4,
#! > [ [1,2,3], [1,6,7], [1,3,4], [1,5,6] ]);;
#! @EndExampleSession
#! This example is connected since its incidence graph (see section
#! <Ref Sect="Section_Graphs_Incidence"/>) is 
#! connected.
#! @ExampleSession
#! gap> IsConnected( butterfly );
#! true
#! @EndExampleSession
#! But in several situations it is convenient to regard this
#! example as disconnected, with the following connected components:
 
#!  <Alt Only="HTML">
#! &lt;br>&lt;img src='./images/_Wrapper_paths-16-1.svg'> &lt;/img> &lt;br>
#! </Alt>
#! <Alt Only = "LaTeX">
#! \begin{center}
#! \includegraphics{images/_Wrapper_paths-16.pdf}
#! \end{center}
#! </Alt>
#! <Alt Only = "Text">
#! Image omitted in terminal text
            #! </Alt>
#! This notion of connectivity is called <E>strong connectivity</E>. 
#! A polygonal complex is strongly connected if and only if the polygonal 
#! complex without
#! its vertices is connected.
#! For a polygonal surface <E>strong connectivity</E> is equivalent to
#! <E>connectivity</E> since there are no ramified vertices.
#! @ExampleSession
#! gap> IsStronglyConnected( butterfly );
#! false
#! @EndExampleSession
#!

#! @BeginGroup IsConnected
#! @Description
#! Check whether the given twisted polygonal complex is connected. A twisted
#! polygonal complex
#! is connected if and only if its incidence graph (compare section 
#! <Ref Sect="Section_Graphs_Incidence"/>) is 
#! connected.
#!
#! For example, consider the ramified simplicial surface from the start of 
#! section <Ref Sect="Section_Paths_Connectivity"/>:
 
#!  <Alt Only="HTML">
#! &lt;br>&lt;img src='./images/_Wrapper_paths-17-1.svg'> &lt;/img> &lt;br>
#! </Alt>
#! <Alt Only = "LaTeX">
#! \begin{center}
#! \includegraphics{images/_Wrapper_paths-17.pdf}
#! \end{center}
#! </Alt>
#! <Alt Only = "Text">
#! Image omitted in terminal text
            #! </Alt>
#! @ExampleSession
#! gap> IsConnected( butterfly );
#! true
#! @EndExampleSession
#! 
#! @Arguments complex
DeclareProperty( "IsConnected", IsTwistedPolygonalComplex );
#! @EndGroup

#! @BeginGroup ConnectedComponents
#! @Description
#! Return a list of the connected components of the given twisted polygonal complex 
#! (as polygonal complexes). They correspond to the connected components
#! of the incidence graph (compare section 
#! <Ref Sect="Section_Graphs_Incidence"/>).
#!
#! If a face of the twisted polygonal complex is given as an additional argument,
#! only the connected component containing that face is returned. The 
#! NC-version does not check if <A>face</A> is a face of <A>complex</A>.
#!
#! For example, consider the ramified simplicial surface from the start of
#! section <Ref Sect="Section_Paths_Connectivity"/>:
 
#!  <Alt Only="HTML">
#! &lt;br>&lt;img src='./images/_Wrapper_paths-18-1.svg'> &lt;/img> &lt;br>
#! </Alt>
#! <Alt Only = "LaTeX">
#! \begin{center}
#! \includegraphics{images/_Wrapper_paths-18.pdf}
#! \end{center}
#! </Alt>
#! <Alt Only = "Text">
#! Image omitted in terminal text
            #! </Alt>
#! @ExampleSession
#! gap> comp := ConnectedComponents( butterfly );;
#! gap> Size(comp);
#! 1
#! gap> comp[1] = butterfly;
#! true
#! @EndExampleSession
#! Splitting vertex 1 into two vertices leads to a surface which has 
#! more than one connected component, more precisely two disjoint butterflies:
#! @BeginExampleSession
#! gap> twoButterflies:=SplitVertex(butterfly,1)[1];;
#! gap> ConnectedComponents(twoButterflies);
#! [ simplicial surface (4 vertices, 5 edges, and 2 faces),
#!   simplicial surface (4 vertices, 5 edges, and 2 faces) ] 
#! @EndExampleSession
#!
#! @Returns a list of twisted polygonal complexes
#! @Arguments complex
DeclareOperation( "ConnectedComponents", [IsTwistedPolygonalComplex] );
#! @Arguments complex
DeclareAttribute( "ConnectedComponentsAttributeOfComplex", IsTwistedPolygonalComplex );
#! @Returns a polygonal complex
#! @Arguments complex, face
DeclareOperation( "ConnectedComponentOfFace", [IsTwistedPolygonalComplex, IsPosInt] );
#! @Arguments complex, face
DeclareOperation( "ConnectedComponentOfFaceNC", [IsTwistedPolygonalComplex, IsPosInt] );
#! @EndGroup


#! @BeginGroup IsStronglyConnected
#! @Description
#! Check whether the given twisted polygonal complex is strongly connected. 
#! A twisted polygonal 
#! complex
#! is strongly connected if and only if one of the following equivalent 
#! conditions hold:
#! * It is still connected after removal of all vertices. 
#! * For each pair of faces there is an edge-face-path (compare section 
#!   <Ref Sect="Section_Access_OrderedVertexAccess"/>) that connects them.
#!
#! For example, consider the ramified simplicial surface from the start of 
#! section <Ref Sect="Section_Paths_Connectivity"/>:
 
#!  <Alt Only="HTML">
#! &lt;br>&lt;img src='./images/_Wrapper_paths-19-1.svg'> &lt;/img> &lt;br>
#! </Alt>
#! <Alt Only = "LaTeX">
#! \begin{center}
#! \includegraphics{images/_Wrapper_paths-19.pdf}
#! \end{center}
#! </Alt>
#! <Alt Only = "Text">
#! Image omitted in terminal text
            #! </Alt>
#! @ExampleSession
#! gap> IsStronglyConnected( butterfly );
#! false
#! @EndExampleSession
#! 
#! @Arguments complex
DeclareProperty( "IsStronglyConnected", IsTwistedPolygonalComplex );
#! @EndGroup


#! @BeginGroup StronglyConnectedComponents
#! @Description
#! Return a list of the strongly connected components of the given twisted polygonal 
#! complex 
#! (as polygonal complexes).
#!
#! If a face of the twisted polygonal complex is given as an additional argument,
#! only the strongly connected component containing that face is returned. The 
#! NC-version does not check if <A>face</A> is a face of <A>complex</A>.
#!
#! For example, consider the ramified simplicial surface from the start of 
#! section <Ref Sect="Section_Paths_Connectivity"/>:
 
#!  <Alt Only="HTML">
#! &lt;br>&lt;img src='./images/_Wrapper_paths-20-1.svg'> &lt;/img> &lt;br>
#! </Alt>
#! <Alt Only = "LaTeX">
#! \begin{center}
#! \includegraphics{images/_Wrapper_paths-20.pdf}
#! \end{center}
#! </Alt>
#! <Alt Only = "Text">
#! Image omitted in terminal text
            #! </Alt>
#! @ExampleSession
#! gap> comp := StronglyConnectedComponents(butterfly);;
#! gap> Size(comp);
#! 2
#! gap> Faces( comp[1] );
#! [ 1, 3 ]
#! gap> Faces( comp[2] );
#! [ 2, 4 ]
#! gap> comp[1] = StronglyConnectedComponentOfFace(butterfly, 1);
#! true
#! gap> comp[2] = StronglyConnectedComponentOfFace(butterfly, 4);
#! true
#! @EndExampleSession
#!
#! @Returns a list of twisted polygonal complexes
#! @Arguments complex
DeclareOperation( "StronglyConnectedComponents", [IsTwistedPolygonalComplex] );
#! @Arguments complex
DeclareAttribute( "StronglyConnectedComponentsAttributeOfComplex", IsTwistedPolygonalComplex );
#! @Returns a polygonal complex
#! @Arguments complex, face
DeclareOperation( "StronglyConnectedComponentOfFace", [IsTwistedPolygonalComplex, IsPosInt] );
#! @Arguments complex, face
DeclareOperation( "StronglyConnectedComponentOfFaceNC", [IsTwistedPolygonalComplex, IsPosInt] );
#! @EndGroup


#! @BeginGroup NumberOfConnectedComponents
#! @Description
#! Return the number of (strongly) connected components of the given twisted polygonal
#! complex. For the definition of connected components see <Ref Subsect="ConnectedComponents"/>
#! and for strongly connected components see <Ref Subsect="StronglyConnectedComponents"/>
#!
#! For example consider the ramified simplicial surface from the start of
#! section <Ref Sect="Section_Paths_Connectivity"/>:
 
#!  <Alt Only="HTML">
#! &lt;br>&lt;img src='./images/_Wrapper_paths-21-1.svg'> &lt;/img> &lt;br>
#! </Alt>
#! <Alt Only = "LaTeX">
#! \begin{center}
#! \includegraphics{images/_Wrapper_paths-21.pdf}
#! \end{center}
#! </Alt>
#! <Alt Only = "Text">
#! Image omitted in terminal text
            #! </Alt>
#! @ExampleSession
#! gap> NumberOfConnectedComponents(butterfly);
#! 1
#! gap> NumberOfStronglyConnectedComponents(butterfly);
#! 2
#! @EndExampleSession
#!
#! @Returns a positive integer
#! @Arguments complex
DeclareAttribute( "NumberOfConnectedComponents", IsTwistedPolygonalComplex );
#! @Arguments complex
DeclareAttribute( "NumberOfStronglyConnectedComponents", IsTwistedPolygonalComplex );
#! @EndGroup


#! @Section Orientability
#! @SectionLabel Orientability
#! 
#! This section contains methods that deal with the orientability of
#! twisted polygonal surfaces without edge ramifications (compare section
#! <Ref Sect="PolygonalStructures_surface"/>). For twisted polygonal 
#! complexes with edge ramifications the concept of orientability is not 
#! well-defined since there is no
#! proper way to deal with edges that are incident to more than two faces.
#!
#! A polygonal orientation is defined by choosing a direction along the 
#! perimeter of each polygon such that for each edge with exactly two 
#! incident faces both directions are defined. This direction is modelled
#! by a perimeter path (compare <Ref Sect="Section_Paths_Perimeter"/> for
#! details).
 
#!  <Alt Only="HTML">
#! &lt;br>&lt;img src='./images/_Wrapper_paths-22-1.svg'> &lt;/img> &lt;br>
#! </Alt>
#! <Alt Only = "LaTeX">
#! \begin{center}
#! \includegraphics{images/_Wrapper_paths-22.pdf}
#! \end{center}
#! </Alt>
#! <Alt Only = "Text">
#! Image omitted in terminal text
            #! </Alt>
#! A polygonal complex without edge ramifications is <E>orientable</E> if such a choice of
#! directions is possible.
#!
#! For a given polygonal complex this orientation can be computed.
 
#!  <Alt Only="HTML">
#! &lt;br>&lt;img src='./images/_Wrapper_paths-23-1.svg'> &lt;/img> &lt;br>
#! </Alt>
#! <Alt Only = "LaTeX">
#! \begin{center}
#! \includegraphics{images/_Wrapper_paths-23.pdf}
#! \end{center}
#! </Alt>
#! <Alt Only = "Text">
#! Image omitted in terminal text
            #! </Alt>
#! @ExampleSession
#! gap> surface := PolygonalSurfaceByDownwardIncidence(
#! > [,[3,5],,,,[3,7],,[3,11],,[7,11],,[5,13],,[7,13],[11,13]],
#! > [ [2,6,12,14],,, [6,8,10],,,,, [10,14,15] ]);;
#! gap> IsOrientable(surface);
#! true
#! @EndExampleSession
#!
#! The orientation of a face is given as a vertex-edge-path (compare section
#! <Ref Sect="Section_Paths_VertexEdge"/>) in which vertices and edges are
#! alternating. For the quadrangular face we could represent one of these
#! paths as <M>[3,6,7,14,13,12,5,2,3]</M>. From the paths we can also
#! compute the corresponding permutations of vertices and edges alone.
#!
#! @ExampleSession
#! gap> orient := Orientation( surface );
#! [ (v3,E2,v5,E12,v13,E14,v7,E6,v3),,, (v3,E6,v7,E10,v11,E8,v3),,,,,
#! (v7,E14,v13,E15,v11,E10,v7) ]
#! gap> List(orient, VerticesAsPerm);
#! [ (3,5,13,7),,, (3,7,11),,,,, (7,13,11) ]
#! gap> List(orient, VerticesAsList);
#! [ [3,5,13,7,3],,, [3,7,11,3],,,,, [7,13,11,7] ]
#! gap> List(orient, EdgesAsPerm);
#! [ (2,12,14,6),,, (6,10,8),,,,, (10,14,15) ]
#! gap> List(orient, EdgesAsList);
#! [ [2,12,14,6],,, [6,10,8],,,,, [14,15,10] ]
#! @EndExampleSession
#!
#! If the orientation for one face is given, this defined the orientations
#! for the strongly connected component (compare
#! <Ref Subsect="StronglyConnectedComponents"/>) of this face. The convention
#! for returning an orientation is as follows:
#! * For each strongly connected component there is a face with 
#!   minimal number.
#! * The orientation of this face is equal to <K>PerimeterOfFace</K>
#!   (<Ref Subsect="PerimeterPathsOfFaces"/>) of this face.
#!
#! For a general twisted polygonal surface there is no concept of
#! perimeter paths. Instead, we can describe orientability
#! by the existence of a map from the set of chambers to {+1,-1}
#! such that adjacent chambers have different values. 
#! But we do not consider this case here.

#! @BeginGroup IsOrientable
#! @Description
#! Return whether the given twisted polygonal complex without edge
#! ramifications is orientable.
#!
#! A twisted polygonal complex without edge ramifications
#! is orientable if it is possible to choose a 
#! direction along the perimeter of each face such that each pair of adjacent
#! faces defines opposite directions on the shared edge.
#!
#! As an example, consider the polygonal surface from the start of section
#! <Ref Sect="Section_Orientability"/>:
 
#!  <Alt Only="HTML">
#! &lt;br>&lt;img src='./images/_Wrapper_paths-24-1.svg'> &lt;/img> &lt;br>
#! </Alt>
#! <Alt Only = "LaTeX">
#! \begin{center}
#! \includegraphics{images/_Wrapper_paths-24.pdf}
#! \end{center}
#! </Alt>
#! <Alt Only = "Text">
#! Image omitted in terminal text
            #! </Alt>
#! @ExampleSession
#! gap> IsOrientable( surface );
#! true
#! @EndExampleSession
#! An example for a non orientable surface is the Möbius-strip:
#! @BeginExampleSession
#! gap> moebius := SimplicialSurfaceByVerticesInFaces( 
#! > [[1,2,3],[2,3,4],[3, 4,5],[4,5,1],[5,2,1] ]);;
#! gap> IsOrientable(moebius); 
#! false
#! @EndExampleSession
#! @Arguments ramSurf
DeclareProperty( "IsOrientable", IsTwistedPolygonalComplex and IsNotEdgeRamified );
#! @EndGroup

#! @BeginGroup Orientation
#! @Description
#! Return the orientation of the given polygonal complex without edge ramifications, if
#! it exists (otherwise return <K>fail</K>). The orientation is given as a list
#! with the faces of <A>ramSurf</A> as indices.
#!
#! For each face, this list contains a perimeter-path (see 
#! <Ref Subsect="PerimeterPath"/> for the precise definition) of this face.
#! To access perimeter-paths the methods of sections
#! <Ref Sect="Section_Paths_VertexEdge"/> and
#! <Ref Sect="Section_Paths_Perimeter"/> can be used.
#! The perimeter-path describes a direction for each edge of the face.
#! For an edge, each pair of adjacent faces has to define opposite directions on this edge.
#!
#! For example, consider the polygonal surface from the start of section
#! <Ref Sect="Section_Orientability"/>:
#!  <Alt Only="HTML">
#! &lt;br>&lt;img src="./images/_Wrapper_Image_ConstructorExample-1.svg"> &lt;/img> &lt;br>
#! </Alt>
#! <Alt Only = "LaTeX">
#! \begin{center}
#! \includegraphics{images/_Wrapper_Image_ConstructorExample.pdf}
#! \end{center}
#! </Alt>
#! <Alt Only = "Text">
#! Image omitted in terminal text
#! </Alt>
#! @ExampleSession
#! gap> orient := Orientation( surface );
#! [ (v3,E2,v5,E12,v13,E14,v7,E6,v3),,, (v3,E6,v7,E10,v11,E8,v3),,,,, 
#! (v7,E14,v13,E15,v11,E10,v7) ]
#! gap> List(orient, VerticesAsPerm);
#! [ (3,5,13,7),,, (3,7,11),,,,, (7,13,11) ]
#! gap> List(orient, VerticesAsList);
#! [ [3,5,13,7,3],,, [3,7,11,3],,,,, [7,13,11,7] ]
#! gap> List(orient, EdgesAsPerm);
#! [ (2,12,14,6),,, (6,10,8),,,,, (10,14,15) ]
#! gap> List(orient, EdgesAsList);
#! [ [2,12,14,6],,, [6,10,8],,,,, [14,15,10] ]
#! @EndExampleSession
#! 
#! @Returns a list of vertex-edge-paths
#! @Arguments ramSurf
DeclareAttribute( "Orientation", IsPolygonalComplex and IsNotEdgeRamified );
#! @EndGroup


#! @Description
#! Compute the <E>orientation cover</E> of a polygonal complex without edge
#! ramifications.
#! It is constructed in the following way:
#! * For each face in <A>ramSurf</A> the orientation cover has two faces,
#!   corresponding to the two possible orientations of this face. These
#!   orientations are represented as <E>perimeter paths</E> (compare
#!   section <Ref Sect="Section_Paths_Perimeter"/>).
#! * Two adjacent faces with orientation in <A>ramSurf</A> are adjacent
#!   in the cover if these orientations induce opposite orientations on
#!   the connecting edge.
#! * The vertices are defined by going around an umbrella and transforming
#!   the orientations correspondingly.
#!
#! This method returns a list with three entries:
#! * The first entry is the covering surface
#! * The second entry is a map from the covering surface to <A>ramSurf</A>.
#!   It is given in the form of three lists: The first list maps the vertices
#!   of the cover to the vertices of <A>ramSurf</A>, the second list maps the
#!   edges and the third one maps the faces.
#! * The third entry is a map from the faces of the covering surface to the
#!   orientation that was used in defining this face.
#!
#! The resulting polygonal surface is always closed 
#! (<Ref Subsect="IsClosedSurface"/>) and orientable 
#! (<Ref Subsect="IsOrientable"/>). If the original <A>ramSurf</A> was
#! orientable, it has two connected components, otherwise just one.
#!
#! For example, consider the tetrahedron:
#! @BeginExampleSession
#! gap> tetCov := OrientationCover(Tetrahedron())[1];;
#! gap> NumberOfVertices(tetCov);
#! 8
#! gap> NumberOfEdges(tetCov);
#! 12
#! gap> NumberOfFaces(tetCov);
#! 8
#! gap> NumberOfConnectedComponents(tetCov);
#! 2 
#! gap> IsIsomorphic(ConnectedComponents(tetCov)[1],Tetrahedron());
#! true
#! @EndExampleSession
#! Since the tetrahedron is orientable, the covering surface has two connected components
#! both isomorphic to the tetrahedron.
#! Consider a non orientable surface on four faces:
#!  <Alt Only="HTML">
#! &lt;br>&lt;img src="./images/_Wrapper_Image_ProjectivePlane-1.svg"> &lt;/img> &lt;br>
#! </Alt>
#! <Alt Only = "LaTeX">
#! \begin{center}
#! \includegraphics{images/_Wrapper_Image_ProjectivePlane.pdf}
#! \end{center}
#! </Alt>
#! <Alt Only = "Text">
#! Image omitted in terminal text
#! </Alt>
#! @BeginExampleSession
#! gap> projPlane := SimplicialSurfaceByDownwardIncidence(
#! > [ [ 2, 3 ], [ 1, 3 ], [ 1, 2 ], [ 2, 3 ], [ 1, 2 ], [ 1, 3 ] ],
#! > [ [ 1, 2, 3 ], [ 2, 4, 5 ], [ 3, 4, 6 ], [ 1, 5, 6 ] ]);;
#! gap> projCov := OrientationCover(projPlane)[1];;
#! gap> NumberOfVertices(tetCov);
#! 8
#! gap> NumberOfEdges(tetCov);
#! 12
#! gap> NumberOfFaces(tetCov);
#! 8
#! gap> NumberOfConnectedComponents(projCov);
#! 1
#! @EndExampleSession
#! Since <A>ramSurf</A> was not orientable, the covering surface has only one connected component.
#! 
#! @Returns a list, where the first entry is a polygonal surface and the
#! subsequent entries are its vertices, edges and faces
#! @Arguments ramSurf
DeclareOperation("OrientationCover", [IsPolygonalComplex and IsNotEdgeRamified]);



##
## Undocumented stuff for edge-coloured edge-face-paths
DeclareAttribute("AssociatedEdgeColouredPolygonalComplex", IsEdgeColouredEdgeFacePath);
<|MERGE_RESOLUTION|>--- conflicted
+++ resolved
@@ -1,2272 +1,2267 @@
-#############################################################################
-##
-##  SimplicialSurface package
-##
-##  Copyright 2012-2018
-##    Markus Baumeister, RWTH Aachen University
-##    Alice Niemeyer, RWTH Aachen University 
-##
-## Licensed under the GPL 3 or later.
-##
-#############################################################################
-
-
-#! @Chapter Paths and orientations
-#! @ChapterLabel Paths
-#!
-#! In sections 
-#! <Ref Sect="Section_Access_OrderedFaceAccess"/> and 
-#! <Ref Sect="Section_Access_OrderedVertexAccess"/> the concepts of 
-#! vertex-edge-paths and 
-#! edge-face-paths were introduced. This chapter documents which methods
-#! are available for these paths (in sections 
-#! <Ref Sect="Section_Paths_VertexEdge"/> and 
-#! <Ref Sect="Section_Paths_EdgeFace"/>). Then it
-#! discusses applications of these paths, namely connectivity 
-#! (<Ref Sect="Section_Paths_Connectivity"/>) and
-#! orientability (<Ref Sect="Section_Orientability"/>).
-
-
-#! @Section Vertex-Edge-Paths
-#! @SectionLabel Paths_VertexEdge
-#!
-#! This section describes all methods for vertex-edge-paths. Intuitively,
-#! vertex-edge-paths describe all paths that are realized by walking only on
-#! the vertices and edges of a polygonal complex.
-#!
-#! We will illustrate several properties with vertex-edge-paths that are
-#! defined on this simplicial surface:
- 
-#!  <Alt Only="HTML">
-#! &lt;br>&lt;img src='./images/_Wrapper_paths-1-1.svg'> &lt;/img> &lt;br>
-#! </Alt>
-#! <Alt Only = "LaTeX">
-#! \begin{center}
-#! \includegraphics{images/_Wrapper_paths-1.pdf}
-#! \end{center}
-#! </Alt>
-#! <Alt Only = "Text">
-#! Image omitted in terminal text
-            #! </Alt>
-#! @ExampleSession
-#! gap> hex := SimplicialSurfaceByDownwardIncidence( 
-#! >      [ [1,7],[2,7],[3,7],[4,7],[5,7],[6,7],[1,2],[2,3],[3,4],[4,5],[5,6],[1,6] ],
-#! >      [ [1,2,7],[2,3,8],[3,4,9],[4,5,10],[5,6,11],[1,6,12] ]);;
-#! @EndExampleSession
-
-#! @BeginChunk Definition_VertexEdgePath
-#! A <E>vertex-edge-path</E> in a polygonal complex is a tuple
-#! <M>(v_1, e_1, v_2, e_2, \ldots ,v_n, e_n, v_{{n+1}})</M> such that
-#! * The <M>v_i</M> are vertices of the polygonal complex
-#! * The <M>e_j</M> are edges of the polygonal complex
-#! * For the edge <M>e_j</M> the set of incident vertices is <M>\{v_j,v_{{j+1}}\}</M>
-#! @EndChunk
-
-#! <ManSection Label="VertexEdgePath">
-#!   <Oper Name="VertexEdgePath" Arg="complex, path" 
-#!      Label="for IsPolygonalComplex and IsDenseList"
-#!      Comm="Construct a vertex-edge-path from a polygonal complex and a list"/>
-#!   <Oper Name="VertexEdgePathNC" Arg="complex, path" 
-#!      Label="for IsPolygonalComplex and IsDenseList"
-#!      Comm="Construct a vertex-edge-path from a polygonal complex and a list"/>
-#!   <Returns>A VertexEdgePath-&GAP;-object</Returns>
-#!   <Filt Name="IsVertexEdgePath" Arg="object" Label="for IsObject" Type="category"
-#!      Comm="Check whether a given object is a VertexEdgePath"/>
-#!   <Returns><K>true</K> or <K>false</K></Returns>
-#!   <Description>
-#!     The method <K>VertexEdgePath</K> constructs a new vertex-edge-path from
-#!     a polygonal complex and a dense list of positive integers (alternating
-#!     vertices and edges). The
-#!     method <K>IsVertexEdgePath</K> checks if a given &GAP;-object
-#!     represents such a path.
-#!
-#!     We illustrate this with two paths on the simplicial surface that was
-#!     introduced at the start of section 
-#!     <Ref Sect="Section_Paths_VertexEdge"/>.
-#!      <Alt Only="HTML">
-#! &lt;br>&lt;img src="./images/_Wrapper_Image_SixTriangles_AlphaAndOmega-1.svg"> &lt;/img> &lt;br>
-#! </Alt>
-#! <Alt Only = "LaTeX">
-#! \begin{center}
-#! \includegraphics{images/_Wrapper_Image_SixTriangles_AlphaAndOmega.pdf}
-#! \end{center}
-#! </Alt>
-#! <Alt Only = "Text">
-#! Image omitted in terminal text
-#! </Alt>
-#!     @ExampleSession
-#! gap> alphaPath := VertexEdgePath(hex, [2,2,7,5,5,10,4,9,3,3,7,6,6]);
-#! | v2, E2, v7, E5, v5, E10, v4, E9, v3, E3, v7, E6, v6 |
-#! gap> omegaPath := VertexEdgePath(hex, [3,9,4,10,5,5,7,6,6,12,1,7,2]);
-#! | v3, E9, v4, E10, v5, E5, v7, E6, v6, E12, v1, E7, v2 |
-#!     @EndExampleSession
-#!
-#!     @InsertChunk Definition_VertexEdgePath
-#!
-#!      <Alt Only="HTML">
-#! &lt;br>&lt;img src="./images/_Wrapper_Image_SixTriangles_CircleAndClover-1.svg"> &lt;/img> &lt;br>
-#! </Alt>
-#! <Alt Only = "LaTeX">
-#! \begin{center}
-#! \includegraphics{images/_Wrapper_Image_SixTriangles_CircleAndClover.pdf}
-#! \end{center}
-#! </Alt>
-#! <Alt Only = "Text">
-#! Image omitted in terminal text
-#! </Alt>
-#!     @ExampleSession
-#! gap> circlePath := VertexEdgePath( hex, [1,7,2,8,3,9,4,10,5,11,6,12,1] );
-#! ( v1, E7, v2, E8, v3, E9, v4, E10, v5, E11, v6, E12, v1 )
-#! gap> cloverPath := VertexEdgePath( hex, [1,7,2,2,7,5,5,11,6,6,7,3,3,9,4,4,7,1,1] );
-#! ( v1, E7, v2, E2, v7, E5, v5, E11, v6, E6, v7, E3, v3, E9, v4, E4, v7, E1, v1 )
-#!     @EndExampleSession
-#!
-#!     The elements of a vertex-edge-path can be accessed by using the methods
-#!     <K>PathAsList</K> (<Ref Subsect="VertexEdge_PathAsList"/>), 
-#!     <K>VerticesAsList</K> (<Ref Subsect="VertexEdge_VerticesAsList"/>) and 
-#!     <K>EdgesAsList</K> (<Ref Subsect="VertexEdge_EdgesAsList"/>).
-#!
-#!     Some shorter (but more ambiguous) constructors are 
-#!     <K>VertexEdgePathByVertices</K> 
-#!     (<Ref Subsect="VertexEdgePathByVertices"/>) and
-#!     <K>VertexEdgePathByEdges</K> (<Ref Subsect="VertexEdgePathByEdges"/>).
-#!
-#!     The NC-version does not check if the
-#!     given <A>path</A> is a list 
-#!     <M>[v_1,e_1,v_2,e_2,\ldots,v_n,e_n,v_{{n+1}}]</M> that fulfills these
-#!     conditions.
-#!   </Description>
-#! </ManSection>
-# No AutoDoc-documentation since the order of the next two entries should
-# be switched
-DeclareOperation( "VertexEdgePath", [IsPolygonalComplex, IsDenseList] );
-DeclareOperation( "VertexEdgePathNC", [IsPolygonalComplex, IsDenseList] );
-
-
-#! @BeginGroup VertexEdgePathByVertices
-#! @Description
-#! Construct a new vertex-edge-path (<Ref Subsect="VertexEdgePath"/>) from a
-#! polygonal complex and a dense list of vertices. Every two adjacent vertices
-#! have to be connected by an edge. If there are multiple such edges, the one
-#! with the smallest label is used. If the given <A>vertexList</A> is empty,
-#! <K>fail</K> is returned.
-#!
-#! With this the paths from <Ref Subsect="VertexEdgePath"/> can be defined
-#! more compactly:
-#! @BeginExampleSession
-#! gap> newAlpha := VertexEdgePathByVertices( hex, [2,7,5,4,3,7,6] );
-#! | v2, E2, v7, E5, v5, E10, v4, E9, v3, E3, v7, E6, v6 |
-#! gap> alphaPath = newAlpha;
-#! true
-#! gap> newOmega := VertexEdgePathByVertices( hex, [3,4,5,7,6,1,2] );
-#! | v3, E9, v4, E10, v5, E5, v7, E6, v6, E12, v1, E7, v2 |
-#! gap> omegaPath = newOmega;
-#! true
-#! @EndExampleSession
-#!      <Alt Only="HTML">
-#! &lt;br>&lt;img src="./images/_Wrapper_Image_SixTriangles_AlphaAndOmega-1.svg"> &lt;/img> &lt;br>
-#! </Alt>
-#! <Alt Only = "LaTeX">
-#! \begin{center}
-#! \includegraphics{images/_Wrapper_Image_SixTriangles_AlphaAndOmega.pdf}
-#! \end{center}
-#! </Alt>
-#! <Alt Only = "Text">
-#! Image omitted in terminal text
-#! </Alt>
-#! 
-#! An example of the ambiguous nature is this triangular complex:
- 
-#!  <Alt Only="HTML">
-#! &lt;br>&lt;img src='./images/_Wrapper_paths-2-1.svg'> &lt;/img> &lt;br>
-#! </Alt>
-#! <Alt Only = "LaTeX">
-#! \begin{center}
-#! \includegraphics{images/_Wrapper_paths-2.pdf}
-#! \end{center}
-#! </Alt>
-#! <Alt Only = "Text">
-#! Image omitted in terminal text
-            #! </Alt>
-#! @BeginExampleSession
-#! gap> eye := TriangularComplexByDownwardIncidence(
-#! >            [[1,2],[2,3],[1,3],[2,4],[3,4],[2,3]], [[1,2,3],[4,5,6]]);;
-#! gap> VertexEdgePathByVertices( eye, [1,2,3,4] );
-#! | v1, E1, v2, E2, v3, E5, v4 |
-#! gap> VertexEdgePathByVertices( eye, [2,3,2] );
-#! ( v2, E2, v3, E2, v2 )
-#! @EndExampleSession
-#!
-#! The NC-version does not check whether the given <A>vertexList</A> consists
-#! of vertices in <A>complex</A> and whether every two adjacent vertices are
-#! connected by an edge.
-#!
-#! @Returns a vertex-edge-path or <K>fail</K>
-#! @Arguments complex, vertexList
-DeclareOperation( "VertexEdgePathByVertices", [IsPolygonalComplex, IsDenseList] );
-#! @Arguments complex, vertexList
-DeclareOperation( "VertexEdgePathByVerticesNC", [IsPolygonalComplex, IsDenseList] );
-#! @EndGroup
-
-
-#! @BeginGroup VertexEdgePathByEdges
-#! @Description
-#! Construct a new vertex-edge-path (<Ref Subsect="VertexEdgePath"/>) from a
-#! polygonal complex and a dense list of edges. Every two adjacent edges
-#! have to be connected by a vertex. If any vertex position is ambiguous (for
-#! example if only one edge is given), the smallest possible vertex is chosen
-#! to be traversed first.
-#!
-#! With this the paths from <Ref Subsect="VertexEdgePath"/> can be defined
-#! more compactly:
-#! @BeginExampleSession
-#! gap> newAlpha := VertexEdgePathByEdges( hex, [2,5,10,9,3,6] );
-#! | v2, E2, v7, E5, v5, E10, v4, E9, v3, E3, v7, E6, v6 |
-#! gap> alphaPath = newAlpha;
-#! true
-#! gap> newOmega := VertexEdgePathByEdges( hex, [9,10,5,6,12,7] );
-#! | v3, E9, v4, E10, v5, E5, v7, E6, v6, E12, v1, E7, v2 |
-#! gap> omegaPath = newOmega;
-#! true
-#! @EndExampleSession
-#!      <Alt Only="HTML">
-#! &lt;br>&lt;img src="./images/_Wrapper_Image_SixTriangles_AlphaAndOmega-1.svg"> &lt;/img> &lt;br>
-#! </Alt>
-#! <Alt Only = "LaTeX">
-#! \begin{center}
-#! \includegraphics{images/_Wrapper_Image_SixTriangles_AlphaAndOmega.pdf}
-#! \end{center}
-#! </Alt>
-#! <Alt Only = "Text">
-#! Image omitted in terminal text
-#! </Alt>
-#! 
-#! An example of the ambiguous nature is this triangular complex:
- 
-#!  <Alt Only="HTML">
-#! &lt;br>&lt;img src='./images/_Wrapper_paths-3-1.svg'> &lt;/img> &lt;br>
-#! </Alt>
-#! <Alt Only = "LaTeX">
-#! \begin{center}
-#! \includegraphics{images/_Wrapper_paths-3.pdf}
-#! \end{center}
-#! </Alt>
-#! <Alt Only = "Text">
-#! Image omitted in terminal text
-            #! </Alt>
-#! @BeginExampleSession
-#! gap> eye := TriangularComplexByDownwardIncidence(
-#! >            [[1,2],[2,3],[1,3],[2,4],[3,4],[2,3]], [[1,2,3],[4,5,6]]);;
-#! gap> VertexEdgePathByEdges( eye, [2] );
-#! | v2, E2, v3 |
-#! gap> VertexEdgePathByEdges( eye, [2,6] );
-#! ( v2, E2, v3, E6, v2 )
-#! @EndExampleSession
-#!
-#! The NC-version does not check whether the given <A>edgeList</A> consists
-#! of edges in <A>complex</A>.
-#!
-#! @Returns a vertex-edge-path
-#! @Arguments complex, edgeList
-DeclareOperation( "VertexEdgePathByEdges", [IsPolygonalComplex, IsDenseList] );
-#! @Arguments complex, edgeList
-DeclareOperation( "VertexEdgePathByEdgesNC", [IsPolygonalComplex, IsDenseList] );
-#! @EndGroup
-
-
-#! @BeginGroup VertexEdge_PathAsList
-#! @Description
-#!   Return the complete vertex-edge-path as a list (with vertices and
-#!   edges alternating), starting with a vertex.
-#!   
-#!   For some examples from <K>VertexEdgePath</K> 
-#!   (<Ref Subsect="VertexEdgePath"/>) in the simplicial surface from the 
-#!   start of section <Ref Sect="Section_Paths_VertexEdge"/>:
-#!   @ExampleSession
-#! gap> alphaPath;
-#! | v2, E2, v7, E5, v5, E10, v4, E9, v3, E3, v7, E6, v6 |
-#! gap> PathAsList( alphaPath );
-#! [ 2, 2, 7, 5, 5, 10, 4, 9, 3, 3, 7, 6, 6 ]
-#! gap> omegaPath;
-#! | v3, E9, v4, E10, v5, E5, v7, E6, v6, E12, v1, E7, v2 |
-#! gap> PathAsList( omegaPath );
-#! [ 3, 9, 4, 10, 5, 5, 7, 6, 6, 12, 1, 7, 2 ]
-#! gap> circlePath;
-#! ( v1, E7, v2, E8, v3, E9, v4, E10, v5, E11, v6, E12, v1 )
-#! gap> PathAsList( circlePath );
-#! [ 1, 7, 2, 8, 3, 9, 4, 10, 5, 11, 6, 12, 1 ]
-#! gap> cloverPath;
-#! ( v1, E7, v2, E2, v7, E5, v5, E11, v6, E6, v7, E3, v3, E9, v4, E4, v7, E1, v1 )
-#! gap> PathAsList( cloverPath );
-#! [ 1, 7, 2, 2, 7, 5, 5, 11, 6, 6, 7, 3, 3, 9, 4, 4, 7, 1, 1 ]
-#!   @EndExampleSession
-#! @Arguments vertexEdgePath
-#! @Returns a list of positive integers
-DeclareAttribute( "PathAsList", IsVertexEdgePath );
-#! @EndGroup
-
-#! @BeginGroup VertexEdge_VerticesAsList
-#! @Description
-#!   Return the vertices of the vertex-edge-path as a list.
-#!
-#!   For the examples from <K>VertexEdgePath</K> 
-#!   (<Ref Subsect="VertexEdgePath"/>) in the simplicial surface from the 
-#!   start of section <Ref Sect="Section_Paths_VertexEdge"/>:
-#!   @ExampleSession
-#! gap> VerticesAsList( alphaPath );
-#! [ 2, 7, 5, 4, 3, 7, 6 ]
-#! gap> VerticesAsList( omegaPath );
-#! [ 3, 4, 5, 7, 6, 1, 2 ]
-#! gap> VerticesAsList( circlePath );
-#! [ 1, 2, 3, 4, 5, 6, 1 ]
-#! gap> VerticesAsList( cloverPath );
-#! [ 1, 2, 7, 5, 6, 7, 3, 4, 7, 1 ]
-#!   @EndExampleSession
-#! @Arguments vertexEdgePath
-#! @Returns a list of positive integers
-DeclareAttribute( "VerticesAsList", IsVertexEdgePath );
-#! @EndGroup
-
-#! @BeginGroup VertexEdge_EdgesAsList
-#! @Description
-#!     Return the edges of the vertex-edge-path as a list.
-#!
-#!   For the examples from <K>VertexEdgePath</K> 
-#!   (<Ref Subsect="VertexEdgePath"/>) in the simplicial surface from the 
-#!   start of section <Ref Sect="Section_Paths_VertexEdge"/>:
-#!   @ExampleSession
-#! gap> EdgesAsList( alphaPath );
-#! [ 2, 5, 10, 9, 3, 6 ]
-#! gap> EdgesAsList( omegaPath );
-#! [ 9, 10, 5, 6, 12, 7 ]
-#! gap> EdgesAsList( circlePath );
-#! [ 7, 8, 9, 10, 11, 12 ]
-#! gap> EdgesAsList( cloverPath );
-#! [ 7, 2, 5, 11, 6, 3, 9, 4, 1 ]
-#!   @EndExampleSession
-#! @Arguments vertexEdgePath
-#! @Returns a list of positive integers
-DeclareAttribute( "EdgesAsList", IsVertexEdgePath );
-#! @EndGroup
-
-
-#! <ManSection Label="VertexEdge_IsClosedPath">
-#!   <Prop Name="IsClosedPath" Arg="vertexEdgePath"
-#!     Label="for IsVertexEdgePath"
-#!     Comm="Return whether the given path is closed"/>
-#!   <Returns><K>true</K> or <K>false</K></Returns>
-#!   <Description>
-#!     Check whether the given vertex-edge-path is closed, i.e. whether
-#!     the first and last vertex in this path are equal.
-#!
-#!     From the example paths (introduced in 
-#!     <Ref Subsect="VertexEdgePath"/> (<K>VertexEdgePath</K>)) only two
-#!     are closed:
-#!     @ExampleSession
-#! gap> IsClosedPath( alphaPath );
-#! false
-#! gap> IsClosedPath( omegaPath );
-#! false
-#! gap> IsClosedPath( circlePath );
-#! true
-#! gap> IsClosedPath( cloverPath );
-#! true
-#!     @EndExampleSession
-#!      <Alt Only="HTML">
-#! &lt;br>&lt;img src="./images/_Wrapper_Image_SixTriangles_CircleAndClover-1.svg"> &lt;/img> &lt;br>
-#! </Alt>
-#! <Alt Only = "LaTeX">
-#! \begin{center}
-#! \includegraphics{images/_Wrapper_Image_SixTriangles_CircleAndClover.pdf}
-#! \end{center}
-#! </Alt>
-#! <Alt Only = "Text">
-#! Image omitted in terminal text
-#! </Alt>
-#!   </Description>
-#! </ManSection>
-# This is documentation for a declaration in dual_path.gd
-
-#! @Description
-#! Return the reversed vertex-edge-path to the given path.
-#!
-#! For the examples from <K>VertexEdgePath</K>
-#! (<Ref Subsect="VertexEdgePath"/>) in the simplicial surface from the
-#! start of section <Ref Sect="Section_Paths_VertexEdge"/>:
-#! @BeginExampleSession
-#! gap> ReversedPath(alphaPath);
-#! | v6, E6, v7, E3, v3, E9, v4, E10, v5, E5, v7, E2, v2 |
-#! gap> ReversedPath(omegaPath);
-#! | v2, E7, v1, E12, v6, E6, v7, E5, v5, E10, v4, E9, v3 |
-#! gap> ReversedPath(circlePath);
-#! ( v1, E12, v6, E11, v5, E10, v4, E9, v3, E8, v2, E7, v1 )
-#! gap> ReversedPath(cloverPath);
-#! ( v1, E1, v7, E4, v4, E9, v3, E3, v7, E6, v6, E11, v5, E5, v7, E2, v2, E7, v1 ) 
-#! @EndExampleSession
-#!
-#! @Arguments vertexEdgePath
-#! @Returns a vertex-edge-path
-DeclareAttribute( "ReversedPath", IsVertexEdgePath );
-
-
-#! <ManSection Label="VertexEdge_IsDuplicateFree">
-#!   <Prop Name="IsDuplicateFree" Arg="vertexEdgePath"
-#!     Label="for IsVertexEdgePath"
-#!     Comm="Return whether the given path is duplicate-free"/>
-#!   <Returns><K>true</K> or <K>false</K></Returns>
-#!   <Description>
-#!     Check whether the given vertex-edge-path is duplicate-free.
-#!
-#!     A vertex-edge-path is duplicate-free if no vertices or edges
-#!     appear twice in it - with one exception: if the path is closed
-#!     (see <Ref Subsect="VertexEdge_IsClosedPath"/>) it does not matter that the
-#!     first and last vertex are the same.
-#!
-#!     From the example paths (introduced in 
-#!     <Ref Subsect="VertexEdgePath"/> (<K>VertexEdgePath</K>)) only two
-#!     are duplicate-free:
-#!     @ExampleSession
-#! gap> IsDuplicateFree( alphaPath );
-#! false
-#! gap> IsDuplicateFree( omegaPath );
-#! true
-#! gap> IsDuplicateFree( circlePath );
-#! true
-#! gap> IsDuplicateFree( cloverPath );
-#! false
-#!     @EndExampleSession
-#!      <Alt Only="HTML">
-#! &lt;br>&lt;img src="./images/_Wrapper_Image_SixTriangles_CircleAndOmega-1.svg"> &lt;/img> &lt;br>
-#! </Alt>
-#! <Alt Only = "LaTeX">
-#! \begin{center}
-#! \includegraphics{images/_Wrapper_Image_SixTriangles_CircleAndOmega.pdf}
-#! \end{center}
-#! </Alt>
-#! <Alt Only = "Text">
-#! Image omitted in terminal text
-#! </Alt>
-#!   </Description>
-#! </ManSection>
-# This is documentation for a declaration in dual_path.gd
-
-
-#! @BeginGroup VertexEdge_VerticesAsPerm
-#! @Description
-#!     If a vertex-edge-path is closed and duplicate-free, it induces
-#!     a cyclic permutation on its vertices. This method returns that
-#!     permutation.
-#! 
-#!     We illustrate this with
-#!     the circle path from <K>VertexEdgePath</K> 
-#!     (<Ref Sect="VertexEdgePath"/>).
-#!      <Alt Only="HTML">
-#! &lt;br>&lt;img src="./images/_Wrapper_Image_SixTriangles_Circle-1.svg"> &lt;/img> &lt;br>
-#! </Alt>
-#! <Alt Only = "LaTeX">
-#! \begin{center}
-#! \includegraphics{images/_Wrapper_Image_SixTriangles_Circle.pdf}
-#! \end{center}
-#! </Alt>
-#! <Alt Only = "Text">
-#! Image omitted in terminal text
-#! </Alt>
-#!     @ExampleSession
-#! gap> circlePath;
-#! ( v1, E7, v2, E8, v3, E9, v4, E10, v5, E11, v6, E12, v1 )
-#! gap> VerticesAsPerm(circlePath);
-#! (1,2,3,4,5,6)
-#!     @EndExampleSession
-#! @Arguments vertexEdgePath
-#! @Returns a permutation
-DeclareAttribute( "VerticesAsPerm", IsVertexEdgePath );
-#! @EndGroup
-
-
-#! @BeginGroup VertexEdge_EdgesAsPerm
-#! @Description
-#!     If a vertex-edge-path is closed and duplicate-free, it induces
-#!     a cyclic permutation on its edges. This method returns that
-#!     permutation.
-#!
-#!     We illustrate this with
-#!     the circle path from <K>VertexEdgePath</K> 
-#!     (<Ref Sect="VertexEdgePath"/>).
-#!      <Alt Only="HTML">
-#! &lt;br>&lt;img src="./images/_Wrapper_Image_SixTriangles_Circle-1.svg"> &lt;/img> &lt;br>
-#! </Alt>
-#! <Alt Only = "LaTeX">
-#! \begin{center}
-#! \includegraphics{images/_Wrapper_Image_SixTriangles_Circle.pdf}
-#! \end{center}
-#! </Alt>
-#! <Alt Only = "Text">
-#! Image omitted in terminal text
-#! </Alt>
-#!     @ExampleSession
-#! gap> circlePath;
-#! ( v1, E7, v2, E8, v3, E9, v4, E10, v5, E11, v6, E12, v1 )
-#! gap> EdgesAsPerm(circlePath);
-#! (7,8,9,10,11,12)
-#!     @EndExampleSession
-#! @Arguments vertexEdgePath
-#! @Returns a permutation
-DeclareAttribute( "EdgesAsPerm", IsVertexEdgePath );
-#! @EndGroup
-
-#! @BeginGroup VertexEdge_ConcatenationOfPaths
-#! @Description
-#! Return the concatenation of two VertexEdgePath where the last vertex of the first path is the first vertex of the second path.
-#! We illustrate this with
-#! the circle path from <K>VertexEdgePath</K>
-#! (<Ref Sect="VertexEdgePath"/>).
-#! @BeginExampleSession
-#! gap> path1:=VertexEdgePathByVertices(hex,[1,2,3,4]);
-#! | v1, E7, v2, E8, v3, E9, v4 |
-#! gap> path2:=VertexEdgePathByVertices(hex,[4,5,6,1]);
-#! | v4, E10, v5, E11, v6, E12, v1 |
-#! gap> concat:=ConcatenationOfPaths(hex,path1,path2);
-#! ( v1, E7, v2, E8, v3, E9, v4, E10, v5, E11, v6, E12, v1 )
-#! gap> concat=circlePath;
-#! true
-#! @EndExampleSession
-#!
-#! @Returns a vertex-edge-path
-#! @Arguments complex, vertexEdgePath, vertexEdgePath
-DeclareOperation( "ConcatenationOfPaths", [IsTwistedPolygonalComplex, IsVertexEdgePath, IsVertexEdgePath] );
-#! @EndGroup
-
-#! @BeginGroup VertexEdge_ShiftCyclicPath
-#! @Description
-#! Shift the vertex-edge-path <A>path</A> such that the given vertex is the start vertex and the given edge is the first edge.
-#! The path has to be closed and duplicate-free. 
-#! 
-#! This method returns a vertex-edge-path.
-#!
-#! For example, consider the following simplicial surface:
-#!  <Alt Only="HTML">
-#! &lt;br>&lt;img src="./images/_Wrapper_Image_FourGon-1.svg"> &lt;/img> &lt;br>
-#! </Alt>
-#! <Alt Only = "LaTeX">
-#! \begin{center}
-#! \includegraphics{images/_Wrapper_Image_FourGon.pdf}
-#! \end{center}
-#! </Alt>
-#! <Alt Only = "Text">
-#! Image omitted in terminal text
-#! </Alt>
-#! @BeginExampleSession
-#! gap> fourGon := SimplicialSurfaceByDownwardIncidence(
-#! >    [[1,2],[1,3],[1,4],[1,5],[2,3],[3,4],[4,5],[2,5]],
-#! >    [[1,2,5],[2,3,6],[3,4,7],[1,4,8]] );;
-#! gap> path:=VertexEdgePathByEdges(fourGon,[5,6,7,8]);
-#! ( v2, E5, v3, E6, v4, E7, v5, E8, v2 )
-#! gap> ShiftCyclicPath(path,2,5);
-#! ( v2, E5, v3, E6, v4, E7, v5, E8, v2 )
-#! gap> ShiftCyclicPath(path,4,6);
-#! ( v4, E6, v3, E5, v2, E8, v5, E7, v4 )
-#! @EndExampleSession
-#!
-#! @Returns a vertex-edge-path
-#! @Arguments path, vertex, edge
-DeclareOperation("ShiftCyclicPath", [IsVertexEdgePath, IsPosInt, IsPosInt]);
-#! @Arguments path, vertex, edge
-DeclareOperation("ShiftCyclicPathNC", [IsVertexEdgePath, IsPosInt, IsPosInt]);
-#! @EndGroup
-
-#! @BeginGroup
-#! @Description
-#! Return the polygonal complex for which the given vertex-edge-path is
-#! defined.
-#!
-#! @Returns a polygonal complex
-#! @Arguments vertexEdgePath
-DeclareAttribute( "AssociatedPolygonalComplex", IsVertexEdgePath );
-#! @EndGroup
-
-#! @BeginGroup AllClosedVertexEdgePaths
-#! @Description
-#! Compute for the given polygonal complex <A>complex</A> all closed vertex-edge-paths.
-#!
-#! For example consider the following triangular complex:
-#!  <Alt Only="HTML">
-#! &lt;br>&lt;img src="./images/_Wrapper_Image_Butterfly-1.svg"> &lt;/img> &lt;br>
-#! </Alt>
-#! <Alt Only = "LaTeX">
-#! \begin{center}
-#! \includegraphics{images/_Wrapper_Image_Butterfly.pdf}
-#! \end{center}
-#! </Alt>
-#! <Alt Only = "Text">
-#! Image omitted in terminal text
-#! </Alt>
-#! @BeginLogSession
-#! gap> butterfly:=SimplicialSurfaceByDownwardIncidence(
-#! > [[1,2],[1,3],[2,3],[3,4],[1,4]],[[1,2,3],[2,4,5]]);;
-#! gap> AllClosedVertexEdgePaths(butterfly);
-#! [ ( v3, E2, v1, E5, v4, E4, v3 ), ( v3, E3, v2, E1, v1, E2, v3 ),
-#!  ( v3, E3, v2, E1, v1, E5, v4, E4, v3 ) ]
-#! @EndLogSession
-#! @Returns a list of vertex-edge-paths
-#! @Arguments complex
-DeclareOperation( "AllClosedVertexEdgePaths", [IsTwistedPolygonalComplex] );
-#! @EndGroup
-
-
-## Coloured output-attributes
-DeclareAttribute( "ViewInformation", IsVertexEdgePath );
-
-#! @Section Perimeter paths
-#! @SectionLabel Paths_Perimeter
-#!
-#! This section describes <E>perimeter paths</E>, which are special
-#! vertex-edge-paths that additionally store the face which they
-#! encircle. They are returned by
-#! methods like <K>PerimeterPathsOfFaces</K> 
-#! (<Ref Subsect="PerimeterPathsOfFaces"/>) and <K>Orientation</K>
-#! (<Ref Subsect="Orientation"/>).
-#!
-#! Mathematically, a perimerter path is a closed vertex-edge-path that
-#! encircles a face. For example, consider the tetrahedron
-#! (<Ref Subsect="Tetrahedron"/>):
-#!  <Alt Only="HTML">
-#! &lt;br>&lt;img src="./images/_Wrapper_TIKZ_Tetrahedron_constructor-1.svg"> &lt;/img> &lt;br>
-#! </Alt>
-#! <Alt Only = "LaTeX">
-#! \begin{center}
-#! \includegraphics{images/_Wrapper_TIKZ_Tetrahedron_constructor.pdf}
-#! \end{center}
-#! </Alt>
-#! <Alt Only = "Text">
-#! Image omitted in terminal text
-#! </Alt>
-#! @BeginExampleSession
-#! gap> tet := Tetrahedron();;
-#! gap> PerimeterPathOfFace(tet, 1);
-#! ( v1, E1, v2, E4, v3, E2, v1 )
-#! gap> EdgesOfFace(tet, 1);
-#! [ 1, 2, 4 ]
-#! gap> VerticesOfFace(tet, 1);
-#! [ 1, 2, 3 ]
-#! @EndExampleSession
-#!
-#! Additionally, given a perimeter path, we sometimes need to access
-#! the face it encircles. For most surfaces this is unproblematic,
-#! but there are some exceptions, like the Janus-head
-#! (<Ref Subsect="JanusHead"/>). For this reason, the attribute
-#! <K>Face</K> (<Ref Subsect="PerimeterPath_Face"/>) was introduced.
-#!  <Alt Only="HTML">
-#! &lt;br>&lt;img src="./images/_Wrapper_TIKZ_Janus_constructor-1.svg"> &lt;/img> &lt;br>
-#! </Alt>
-#! <Alt Only = "LaTeX">
-#! \begin{center}
-#! \includegraphics{images/_Wrapper_TIKZ_Janus_constructor.pdf}
-#! \end{center}
-#! </Alt>
-#! <Alt Only = "Text">
-#! Image omitted in terminal text
-#! </Alt>
-#! @BeginExampleSession
-#! gap> janus := JanusHead();;
-#! gap> EdgesOfFace(janus,1) = EdgesOfFace(janus,2);
-#! true
-#! gap> VerticesOfFace(janus,1) = VerticesOfFace(janus, 2);
-#! true
-#! gap> perims := PerimeterPathsOfFaces(janus);
-#! [ ( v1, E1, v2, E3, v3, E2, v1 ), ( v1, E1, v2, E3, v3, E2, v1 ) ]
-#! gap> perims[1] = perims[2];
-#! false
-#! gap> Face(perims[1]);
-#! 1
-#! @EndExampleSession
-#!
-#! 
-
-
-
-#! <ManSection Label="IsPerimeterPath">
-#!   <Prop Name="IsPerimeterPath" Arg="object"
-#!     Label="for IsObject"
-#!     Comm="Return whether the given object is a perimeter path"/>
-#!   <Returns><K>true</K> or <K>false</K></Returns>
-#!   <Description>
-#!      The method <K>IsPerimeterPath</K> checks whether the given object
-#!      is a closed vertex-edge-path that encircles a face.
-#!   </Description>
-#! </ManSection>
-
-
-#! @BeginGroup PerimeterPath_Face
-#! @Description
-#! Return the face to which this perimeter path belongs.
-#!
-#! @Returns a face
-#! @Arguments perimPath
-DeclareAttribute( "Face", IsPerimeterPath );
-#! @EndGroup
-
-
-#! @BeginGroup PerimeterPath
-#! @Description
-#! Construct a perimeter path from a vertex-edge-path and a 
-#! face. If the face is not given, but can be uniquely reconstructed
-#! from the vertex-edge-path, this will be done.
-#!
-#! The NC-version does not check whether <A>face</A> is a face of
-#! the underlying complex and whether it matches to the given
-#! <A>vePath</A>. It also does not check whether the vertex-edge-path
-#! is closed.
-#!
-#! @Returns a perimeter path
-#! @Arguments vePath, face
-DeclareOperation( "PerimeterPath", [IsVertexEdgePath, IsPosInt] );
-#! @Arguments vePath, face
-DeclareOperation( "PerimeterPathNC", [IsVertexEdgePath, IsPosInt] );
-#! @Arguments vePath
-DeclareOperation( "PerimeterPath", [IsVertexEdgePath] );
-#! @EndGroup
-
-
-#! @Section Edge-Face-Paths
-#! @SectionLabel Paths_EdgeFace
-#!
-#! This section describes edge-face-paths. Intuitively, an
-#! edge-face-path is a sequence of faces that are connected by edges.
-#! More formally:
-#!
-#! @InsertChunk Definition_EdgeFacePath
-#!
-
-#TODO replace old definition by this
-#! @BeginChunk Definition_EdgeFacePath
-#! An <E>edge-face-path</E> in a polygonal complex is a tuple
-#! <M>(e_1, f_1, e_2, f_2, \ldots ,e_n, f_n, e_{{n+1}})</M> such that
-#! * The <M>e_i</M> are edges of the polygonal complex
-#! * The <M>f_j</M> are faces of the polygonal complex
-#! * The edges <M>e_j</M> and <M>e_{{j+1}}</M> occur in two different
-#!   positions in the perimeter of the face <M>f_j</M>.
-#! @EndChunk
-
-#! For polygonal complexes, it is sufficient to store the alternating
-#!      list of edges and faces, i.e <K>PathAsList</K> 
-#!      (<Ref Subsect="VertexEdge_PathAsList"/>).
-
-#! We illustrate the polygonal case on this simplicial surface:
- 
-#!  <Alt Only="HTML">
-#! &lt;br>&lt;img src='./images/_Wrapper_paths-4-1.svg'> &lt;/img> &lt;br>
-#! </Alt>
-#! <Alt Only = "LaTeX">
-#! \begin{center}
-#! \includegraphics{images/_Wrapper_paths-4.pdf}
-#! \end{center}
-#! </Alt>
-#! <Alt Only = "Text">
-#! Image omitted in terminal text
-            #! </Alt>
-#! @ExampleSession
-#! gap> thinTorus := SimplicialSurfaceByDownwardIncidence(
-#! >      [[1,2],[2,3],[1,3],[1,4],[1,5],[2,5],[2,6],[3,6],[3,4],
-#! >        [4,5],[5,6],[4,6],[1,4],[1,5],[2,5],[2,6],[3,6],[3,4]],
-#! >      [[4,5,10],[1,5,6],[6,7,11],[2,7,8],[8,9,12],[3,4,9],
-#! >        [10,13,14],[1,14,15],[11,15,16],[2,16,17],[12,17,18],[3,13,18]]);;
-#! @EndExampleSession
-
-#! <ManSection Label="EdgeFacePath">
-#!   <Oper Name="EdgeFacePath" Arg="complex, path" 
-#!      Label="for IsPolygonalComplex and IsDenseList"
-#!      Comm="Construct an edge-face-path from a polygonal complex and a list"/>
-#!   <Oper Name="EdgeFacePathNC" Arg="complex, path" 
-#!      Label="for IsPolygonalComplex and IsDenseList"
-#!      Comm="Construct an edge-face-path from a polygonal complex and a list"/>
-#!   <Returns>An EdgeFacePath-&GAP;-object</Returns>
-#!   <Filt Name="IsEdgeFacePath" Arg="object" Label="for IsObject" Type="category"
-#!      Comm="Check whether a given object is an EdgeFacePath"/>
-#!   <Returns><K>true</K> or <K>false</K></Returns>
-#!   <Description>
-#!     The method <K>EdgeFacePath</K> constructs a new edge-face-path from
-#!     a polygonal complex and one (or two) dense list of positive integers. The
-#!     method <K>IsEdgeFacePath</K> checks if a given &GAP;-object
-#!     represents such a path.
-#!
-#!     The list <A>path</A> is an alternating list of edges and faces of
-#!     the given polygonal complex <A>complex</A> (starting and ending with an 
-#!     edge).
-#!
-#!     We illustrate this with a path on the simplicial surface from the start
-#!     of section
-#!     <Ref Sect="Section_Paths_EdgeFace"/>.
- 
-#!  <Alt Only="HTML">
-#! &lt;br>&lt;img src='./images/_Wrapper_paths-1-1.svg'> &lt;/img> &lt;br>
-#! </Alt>
-#! <Alt Only = "LaTeX">
-#! \begin{center}
-#! \includegraphics{images/_Wrapper_paths-1.pdf}
-#! \end{center}
-#! </Alt>
-#! <Alt Only = "Text">
-#! Image omitted in terminal text
-            #! </Alt>
-#!
-#!     @InsertChunk Definition_EdgeFacePath
-#!
-#!     @ExampleSession
-#! gap> edgeFacePath := EdgeFacePath( thinTorus, [13,7,14,8,15,9,11,3,7,4,8,5,9] );
-#! | e13, F7, e14, F8, e15, F9, e11, F3, e7, F4, e8, F5, e9 |
-#! gap> IsEdgeFacePath(edgeFacePath);
-#! true
-#! gap> IsList(edgeFacePath);
-#! false
-#! gap> IsEdgeFacePath( [13,7,14,8,15,9,11,3,7,4,8,5,9] );
-#! false
-#!     @EndExampleSession
-#!  
-#!     The elements of a vertex-edge-path can be accessed by using the methods
-#!     <K>PathAsList</K> (<Ref Subsect="EdgeFace_PathAsList"/>),
-#!     <K>EdgesAsList</K> (<Ref Subsect="EdgeFace_EdgesAsList"/>) and 
-#!     <K>FacesAsList</K> (<Ref Subsect="EdgeFace_FacesAsList"/>).
-#!
-#!     The NC-version does not check if the
-#!     given <A>path</A> is a list 
-#!     <M>[e_1,f_1,e_2,f_2,\ldots,e_n,f_n,e_{{n+1}}]</M> that fulfills these
-#!     conditions.
-#!   </Description>
-#! </ManSection>
-# No AutoDoc-documentation since the order of the next two entries should
-# be switched
-DeclareOperation( "EdgeFacePath", [IsPolygonalComplex, IsDenseList] );
-DeclareOperation( "EdgeFacePathNC", [IsPolygonalComplex, IsDenseList] );
-
-#! @BeginGroup EdgeFacePathByEdges
-#! @Description
-#! Construct a new edge-face-path (<Ref Subsect="EdgeFacePath"/>) from a
-#! polygonal complex and a dense list of edges. Every two adjacent edges
-#! have to be connected by a face. If there are multiple such faces, the one
-#! with the smallest label is used. If the given <A>edgeList</A> is empty,
-#! <K>fail</K> is returned.
-#!
-#! With this the paths from <Ref Subsect="EdgeFacePath"/> can be defined
-#! more compactly:
-#! @BeginExampleSession
-#! gap> edgeFacePath:=EdgeFacePathByEdges(thinTorus,[13,14,15,11,7,8,9]);
-#! | e13, F7, e14, F8, e15, F9, e11, F3, e7, F4, e8, F5, e9 |
-#! gap> IsEdgeFacePath(edgeFacePath);
-#! true
-#! @EndExampleSession
-#!
-#! The NC-version does not check whether the given <A>edgeList</A> consists
-#! of edges in <A>complex</A> and whether every two adjacent edges are
-#! connected by an face.
-#!
-#! @Returns a edge-face-path or <K>fail</K>
-#! @Arguments complex, vertexList
-DeclareOperation( "EdgeFacePathByEdges", [IsPolygonalComplex, IsDenseList] );
-#! @Arguments complex, edgeList
-DeclareOperation( "EdgeFacePathByEdgesNC", [IsPolygonalComplex, IsDenseList] );
-#! @EndGroup
-
-
-#! @BeginGroup EdgeFacePathByFaces
-#! @Description
-#! Construct a new edge-face-path (<Ref Subsect="EdgeFacePath"/>) from a
-#! polygonal complex and a dense list of faces. Every two adjacent faces
-#! have to be connected by an edge.
-#! The first and the last edge are not clearly given by the faces. 
-#! So by default they are an edge which is not between the first and the 
-#! second face and not between the penultimate and the last edge. 
-#! If different edges are available inner edges are preferred and the 
-#! smallest possible edge is chosen.
-#!
-#! With this the paths from <Ref Subsect="EdgeFacePath"/> can be defined
-#! more compactly:
-#! @BeginExampleSession
-#! gap> edgeFacePath1:=EdgeFacePathByFaces(thinTorus,[7,8,9,3,4,5],10,9);
-#! | e10, F7, e14, F8, e15, F9, e11, F3, e7, F4, e8, F5, e9 |
-#! gap> IsEdgeFacePath(edgeFacePath1);
-#! true
-#! gap> edgeFacePath2:=EdgeFacePathByFaces(thinTorus,[7,8,9,3,4,5]);
-#! | e10, F7, e14, F8, e15, F9, e11, F3, e7, F4, e8, F5, e9 |
-#! gap> IsEdgeFacePath(edgeFacePath2);
-#! true
-#! @EndExampleSession
-#! Also for faces with the same edges you can build the edge-face-path by faces:
-#! @BeginExampleSession
-#! gap> EdgeFacePathByFaces(JanusHead(),[1,2]);
-#! ( e1, F1, e2, F2, e1 )
-#! @EndExampleSession 
-#!
-#! The NC-version does not check whether the given <A>faceList</A> consists
-#! of faces in <A>complex</A>.
-#!
-#! @Returns a edge-face-path
-#! @Arguments complex, faceList[, firstEdge, lastEdge]
-DeclareOperation( "EdgeFacePathByFaces", [IsPolygonalComplex, IsDenseList, IsPosInt, IsPosInt] );
-#! @Arguments complex, faceList[, firstEdge, lastEdge]
-DeclareOperation( "EdgeFacePathByFacesNC", [IsPolygonalComplex, IsDenseList, IsPosInt, IsPosInt] );
-#! @EndGroup
-
-#! @BeginGroup EdgeFace_PathAsList
-#! @Description
-#!   Return the complete edge-face-path as a list (with edges and
-#!   faces alternating), starting with an edge.
-#!   
-#!   For the examples from <K>EdgeFacePath</K> 
-#!   (<Ref Subsect="EdgeFacePath"/>) in the simplicial surface from the 
-#!   start of section <Ref Sect="Section_Paths_EdgeFace"/>:
-#!   @ExampleSession
-#! gap> edgeFacePath;
-#! | e13, F7, e14, F8, e15, F9, e11, F3, e7, F4, e8, F5, e9 |
-#! gap> PathAsList( edgeFacePath );
-#! [ 13, 7, 14, 8, 15, 9, 11, 3, 7, 4, 8, 5, 9 ]
-#!   @EndExampleSession
-#! @Arguments edgeFacePath
-#! @Returns a list of positive integers
-DeclareAttribute( "PathAsList", IsEdgeFacePath );
-#! @EndGroup
-
-#! @BeginGroup EdgeFace_EdgesAsList
-#! @Description
-#!   Return the edges of the edge-face-path as a list.
-#!
-#!   For the examples from <K>EdgeFacePath</K> 
-#!   (<Ref Subsect="EdgeFacePath"/>) in the simplicial surface from the 
-#!   start of section <Ref Sect="Section_Paths_EdgeFace"/>:
-#!   @ExampleSession
-#! gap> edgeFacePath;
-#! | e13, F7, e14, F8, e15, F9, e11, F3, e7, F4, e8, F5, e9 |
-#! gap> EdgesAsList( edgeFacePath );
-#! [ 13, 14, 15, 11, 7, 8, 9 ]
-#!   @EndExampleSession
-#! @Arguments edgeFacePath
-#! @Returns a list of positive integers
-DeclareAttribute( "EdgesAsList", IsEdgeFacePath );
-#! @EndGroup
-
-#! @BeginGroup EdgeFace_FacesAsList
-#! @Description
-#!     Return the faces of the edge-face-path as a list.
-#!
-#!   For the examples from <K>EdgeFacePath</K> 
-#!   (<Ref Subsect="EdgeFacePath"/>) in the simplicial surface from the 
-#!   start of section <Ref Sect="Section_Paths_EdgeFace"/>:
-#!   @ExampleSession
-#! gap> edgeFacePath;
-#! | e13, F7, e14, F8, e15, F9, e11, F3, e7, F4, e8, F5, e9 |
-#! gap> FacesAsList( edgeFacePath );
-#! [ 7, 8, 9, 3, 4, 5 ]
-#!   @EndExampleSession
-#! @Arguments edgeFacePath
-#! @Returns a list of positive integers
-DeclareAttribute( "FacesAsList", IsEdgeFacePath );
-#! @EndGroup
-
-
-#! <ManSection Label="EdgeFace_IsClosedPath">
-#!   <Prop Name="IsClosedPath" Arg="edgeFacePath"
-#!     Label="for IsEdgeFacePath"
-#!     Comm="Return whether the given path is closed"/>
-#!   <Returns><K>true</K> or <K>false</K></Returns>
-#!   <Description>
-#!     Check whether the given edge-face-path is closed, i.e. whether
-#!     the first and last vertex in this path are equal.
-#!
-#! The example from <K>EdgeFacePath</K>
-#! (<Ref Subsect="EdgeFacePath"/>) is not closed but an extended version
-#! of the path is.
-#!  <Alt Only="HTML">
-#! &lt;br>&lt;img src="./images/_Wrapper_Image_ThinTorus_longPath-1.svg"> &lt;/img> &lt;br>
-#! </Alt>
-#! <Alt Only = "LaTeX">
-#! \begin{center}
-#! \includegraphics{images/_Wrapper_Image_ThinTorus_longPath.pdf}
-#! \end{center}
-#! </Alt>
-#! <Alt Only = "Text">
-#! Image omitted in terminal text
-#! </Alt>
-#! @ExampleSession
-#! gap> edgeFacePath;
-#! | e13, F7, e14, F8, e15, F9, e11, F3, e7, F4, e8, F5, e9 |
-#! gap> IsClosedPath(edgeFacePath);
-#! false
-#! gap> longPath := EdgeFacePath( thinTorus,
-#! >                 [13,7,14,8,15,9,11,3,7,4,8,5,12,11,18,12,13]);
-#! ( e13, F7, e14, F8, e15, F9, e11, F3, e7, F4, e8, F5, e12, F11, e18, F12, e13 )
-#! gap> IsClosedPath(longPath);
-#! true
-#! @EndExampleSession
-#!   </Description>
-#! </ManSection>
-# This is documentation for a declaration in dual_path.gd
-
-
-#! @Description
-#! Return the reversed edge-face-path to the given path.
-#!
-#! For the examples from <K>EdgeFacePath</K>
-#!   (<Ref Subsect="EdgeFacePath"/>) and the longer one from
-#!   <K>IsClosedPath</K> (<Ref Subsect="EdgeFace_IsClosedPath"/>) in the simplicial surface from the
-#!   start of section <Ref Sect="Section_Paths_EdgeFace"/>:
-#! @BeginExampleSession
-#! gap> ReversedPath(edgeFacePath);
-#! | e9, F5, e8, F4, e7, F3, e11, F9, e15, F8, e14, F7, e13 |
-#! gap> ReversedPath(longPath);
-#! ( e13, F12, e18, F11, e12, F5, e8, F4, e7, F3, e11, F9, e15, F8, e14, F7, e13 )
-#! @EndExampleSession
-#!
-#! @Arguments edgeFacePath
-#! @Returns a edge-face-path
-DeclareAttribute( "ReversedPath", IsEdgeFacePath );
-
-
-
-#! <ManSection Label="EdgeFace_IsDuplicateFree">
-#!   <Prop Name="IsDuplicateFree" Arg="edgeFacePath"
-#!     Label="for IsEdgeFacePath"
-#!     Comm="Return whether the given path is duplicate-free"/>
-#!   <Returns><K>true</K> or <K>false</K></Returns>
-#!   <Description>
-#!     Check whether the given edge-face-path is duplicate-free.
-#!
-#!     An edge-face-path is duplicate-free if no edges or faces
-#!     appear twice in it - with one exception: if the path is closed
-#!     (see <Ref Subsect="EdgeFace_IsClosedPath"/>) it does not matter that the
-#!     first and last edge are the same.
-#!
-#!     Both the path from <K>EdgeFacePath</K>
-#!     (<Ref Subsect="EdgeFacePath"/>) and the longer one from
-#!     <K>IsClosedPath</K> (<Ref Subsect="EdgeFace_IsClosedPath"/>)
-#!     are duplicate-free.
-#!     @ExampleSession
-#! gap> IsDuplicateFree( edgeFacePath );
-#! true
-#! gap> IsDuplicateFree( longPath );
-#! true
-#! @EndExampleSession
-#! But there are paths in the simplicial surface from the start of section
-#! <Ref Sect="Section_Paths_EdgeFace"/> which are not duplicate-free:
-#! @BeginExampleSession
-#! gap> path:=EdgeFacePath(thinTorus,
-#! > [15,9,11,3,7,4,8,5,12,11,18,12,3,6,9,5,8]);
-#! | e15, F9, e11, F3, e7, F4, e8, F5, e12, F11, e18, F12, e3, F6, e9, F5, e8 |
-#! gap> IsDuplicateFree(path);
-#! false
-#! @EndExampleSession
-#!   </Description>
-#! </ManSection>
-# This is documentation for a declaration in dual_path.gd
-
-
-#! @BeginGroup EdgeFace_EdgesAsPerm
-#! @Description
-#!     If an edge-face-path is closed and duplicate-free, it induces
-#!     a cyclic permutation on its edges. This method returns that
-#!     permutation.
-#! 
-#! We illustrate this on the long path from <K>IsClosed</K>
-#! (<Ref Subsect="EdgeFace_IsClosedPath"/>).
-#!  <Alt Only="HTML">
-#! &lt;br>&lt;img src="./images/_Wrapper_Image_ThinTorus_longPath-1.svg"> &lt;/img> &lt;br>
-#! </Alt>
-#! <Alt Only = "LaTeX">
-#! \begin{center}
-#! \includegraphics{images/_Wrapper_Image_ThinTorus_longPath.pdf}
-#! \end{center}
-#! </Alt>
-#! <Alt Only = "Text">
-#! Image omitted in terminal text
-#! </Alt>
-#! @ExampleSession
-#! gap> longPath;
-#! ( e13, F7, e14, F8, e15, F9, e11, F3, e7, F4, e8, F5, e12, F11, e18, F12, e13 )
-#! gap> EdgesAsPerm(longPath);
-#! (7,8,12,18,13,14,15,11)
-#! @EndExampleSession
-#! 
-#! @Arguments edgeFacePath
-#! @Returns a permutation
-DeclareAttribute( "EdgesAsPerm", IsEdgeFacePath );
-#! @EndGroup
-
-
-#! @BeginGroup EdgeFace_FacesAsPerm
-#! @Description
-#!     If an edge-face-path is closed and duplicate-free, it induces
-#!     a cyclic permutation on its faces. This method returns that
-#!     permutation.
-#!
-#! We illustrate this on the long path from <K>IsClosed</K>
-#! (<Ref Subsect="EdgeFace_IsClosedPath"/>).
-#!  <Alt Only="HTML">
-#! &lt;br>&lt;img src="./images/_Wrapper_Image_ThinTorus_longPath-1.svg"> &lt;/img> &lt;br>
-#! </Alt>
-#! <Alt Only = "LaTeX">
-#! \begin{center}
-#! \includegraphics{images/_Wrapper_Image_ThinTorus_longPath.pdf}
-#! \end{center}
-#! </Alt>
-#! <Alt Only = "Text">
-#! Image omitted in terminal text
-#! </Alt>
-#! @ExampleSession
-#! gap> longPath;
-#! ( e13, F7, e14, F8, e15, F9, e11, F3, e7, F4, e8, F5, e12, F11, e18, F12, e13 )
-#! gap> FacesAsPerm(longPath);
-#! (3,4,5,11,12,7,8,9)
-#! @EndExampleSession
-#!
-#! @Arguments edgeFacePath
-#! @Returns A permutation
-DeclareAttribute( "FacesAsPerm", IsEdgeFacePath );
-#! @EndGroup
-
-#! @BeginGroup EdgeFace_ConcatenationOfPaths
-#! @Description
-#! Return the concatenation of two EdgeFacePath where the last edge of the first path is the first edge of the second path.
-#! For the examples from <K>EdgeFacePath</K>
-#! (<Ref Subsect="EdgeFacePath"/>) in the simplicial surface from the
-#! start of section <Ref Sect="Section_Paths_EdgeFace"/>:
-#! @BeginExampleSession
-#! gap> path1:=EdgeFacePath(thinTorus,[13,7,14,8,15,9,11]);
-#! | e13, F7, e14, F8, e15, F9, e11 |
-#! gap> path2:=EdgeFacePath(thinTorus,[11,3,7,4,8,5,9]);
-#! | e11, F3, e7, F4, e8, F5, e9 |
-#! gap> concat:=ConcatenationOfPaths(thinTorus,path1,path2);
-#! | e13, F7, e14, F8, e15, F9, e11, F3, e7, F4, e8, F5, e9 |
-#! gap> concat=edgeFacePath;
-#! true
-#! @EndExampleSession
-#!
-#! @Returns a edge-face-path
-#! @Arguments complex, edgeFacePath, edgeFacePath
-DeclareOperation( "ConcatenationOfPaths", [IsTwistedPolygonalComplex, IsEdgeFacePath, IsEdgeFacePath] );
-#! @EndGroup
-
-#! @BeginGroup EdgeFace_ShiftCyclicPath
-#! @Description
-#! Shift the edge-face-path <A>path</A> such that the given edge is the start edge and the given face is the first face.
-#! The path has to be closed and duplicate-free.
-#! 
-#! This method returns a edge-face-path.
-#!
-#! For example, consider the following simplicial surface:
-#!  <Alt Only="HTML">
-#! &lt;br>&lt;img src="./images/_Wrapper_Image_FourGon-1.svg"> &lt;/img> &lt;br>
-#! </Alt>
-#! <Alt Only = "LaTeX">
-#! \begin{center}
-#! \includegraphics{images/_Wrapper_Image_FourGon.pdf}
-#! \end{center}
-#! </Alt>
-#! <Alt Only = "Text">
-#! Image omitted in terminal text
-#! </Alt>
-#! @BeginExampleSession
-#! gap> fourGon := SimplicialSurfaceByDownwardIncidence(
-#! >    [[1,2],[1,3],[1,4],[1,5],[2,3],[3,4],[4,5],[2,5]],
-#! >    [[1,2,5],[2,3,6],[3,4,7],[1,4,8]] );;
-#! gap> path:=EdgeFacePath(fourGon,[1,1,2,2,3,3,4,4,1]);
-#! ( e1, F1, e2, F2, e3, F3, e4, F4, e1 )
-#! gap> ShiftCyclicPath(path,3,3);
-#! ( e3, F3, e4, F4, e1, F1, e2, F2, e3 )
-#! gap> ShiftCyclicPath(path,3,2);
-#! ( e3, F2, e2, F1, e1, F4, e4, F3, e3 )
-#! @EndExampleSession
-#!
-#! @Returns a edge-face-path
-#! @Arguments path, edge, face
-DeclareOperation("ShiftCyclicPath", [IsEdgeFacePath, IsPosInt, IsPosInt]);
-#! @Arguments path, edge, face
-DeclareOperation("ShiftCyclicPathNC", [IsEdgeFacePath, IsPosInt, IsPosInt]);
-#! @EndGroup
-
-#! @Description
-#! Return the polygonal complex for which the given edge-face-path is
-#! defined.
-#! @Arguments edgeFacePath
-#! @Returns a polygonal complex
-DeclareAttribute( "AssociatedPolygonalComplex", IsEdgeFacePath );
-
-
-
-##
-## Coloured output-attributes
-DeclareAttribute( "ViewInformation", IsEdgeFacePath );
-
-#! @Section Waists
-#! @SectionLabel Waists
-#! This section deals with a specific type of closed vertex-edge-paths, namely waists.
-#! In order to introduce the definition of a waist of a simplicial surface, we first 
-#! present the definition of a distance-faithful path. Here, a closed edge path <M>P</M> of 
-#! a given simplicial surface is called distance-faithful if for any two vertices of the 
-#! path <M>P</M> at least one shortest edge path between them is contained in <M>P</M>. 
-#! Using the above notion we introduce waists of simplicial surfaces.
-#! Let therefore <M>n</M> be a natural number. If <M>n</M> is equal to 2 or 3, 
-#! then an <M>n</M>-waist of a given simplicial surface is defined as a circular edge 
-#! path of length <M>n</M> such that all edges are inner and no two are incident to the same face.
-#! Moreover, if the given simplicial surface is closed without 3-waists and <M>n</M> is at least 4,
-#! then we define an <M>n</M>-waist as a closed distance-faithful edge path of length <M>n</M>.
-#!  
-#! This will be illustrated on the following simplicial surface constructed by three tetrahedra:
-#!  <Alt Only="HTML">
-#! &lt;img src="./images/_Wrapper_Image_Example3Waist-1.svg"> &lt;/img>
-#! </Alt>
-#! <Alt Only = "LaTeX">
-#! \begin{center}
-#! \includegraphics{images/_Wrapper_Image_Example3Waist.pdf}
-#! \end{center}
-#! </Alt>
-#! <Alt Only = "Text">
-#! Image omitted in terminal text
-#! </Alt>
-#! @BeginExampleSession
-#! gap> tripleTetra:=SimplicialSurfaceByVerticesInFaces(
-#! > [[1,3,5],[2,5,6],[2,3,5],[2,3,6],[1,4,5],[3,4,6],[1,3,4],[4,5,6]]);;
-#! @EndExampleSession
-
-#! @BeginGroup
-#! @Description
-#! Return whether the given path <A>vertexEdgePath</A> is a waist in <A>complex</A>.
-#! The definition of a waist is given at the beginning of section <Ref Sect="Section_Waists"/>.
-#!
-#! For example, consider the simplicial surface from the start of section <Ref Sect="Section_Waists"/>.
-#! The path around a face is not a waist:
-#! @BeginExampleSession
-#! gap> path:=VertexEdgePathByEdges(tripleTetra,[1,3,8]);;
-#! gap> IsWaist(tripleTetra, path);
-#! false
-#! @EndExampleSession
-#! A path of length three, where the edges are pairwise incident to two different faces, is a waist:
-#! @BeginExampleSession
-#! gap> waist:=VertexEdgePathByEdges(tripleTetra,[7,8,10]);;
-#! gap> IsWaist(tripleTetra, waist);
-#! true
-#! @EndExampleSession
-#! The octahedron has a waist of length four:
-#! @BeginExampleSession
-#! gap> path:=VertexEdgePathByEdges(Octahedron(),[5,6,10,8]);
-#! ( v3, E5, v2, E6, v5, E10, v4, E8, v3 )
-#! gap> IsWaist(Octahedron(),path);
-#! true
-#! @EndExampleSession
-#!
-#! @Returns true or false
-#! @Arguments complex, vertexEdgePath
-DeclareOperation("IsWaist",[IsTwistedPolygonalComplex, IsVertexEdgePath]);
-#! @EndGroup
-
-#! @BeginGroup AllTwoWaistsOfWaistsOfComplex
-#! @Description
-#! Return the set of all waists of length 2 contained in the given
-#! twisted polygonal complex. A waist of length 2 is a closed
-#! vertex-edge-path in <A>complex</A> visiting exactly two edges and two
-#! vertices.
-#! As an example consider the following simplicial surfaces.
-#! @BeginExampleSession
-#! gap> AllTwoWaistsOfComplex(Octahedron());
-#! [  ]
-#! gap> voe:=[[3,4],[1,3],[1,4],[2,3],[2,4],[3,4]];;
-#! gap> eof:=[[1,2,3],[1,4,5],[4,5,6],[2,3,6]];;
-#! gap> doubleJanus:=SimplicialSurfaceByDownwardIncidence(voe,eof);;
-#! gap> AllTwoWaistsOfComplex(doubleJanus);
-#! [ ( v3, E1, v4, E6, v3 )]
-#! @EndExampleSession
-#!  <Alt Only="HTML">
-#! &lt;img src="./images/_Wrapper_Image_Example2Waist-1.svg"> &lt;/img>
-#! </Alt>
-#! <Alt Only = "LaTeX">
-#! \begin{center}
-#! \includegraphics{images/_Wrapper_Image_Example2Waist.pdf}
-#! \end{center}
-#! </Alt>
-#! <Alt Only = "Text">
-#! Image omitted in terminal text
-#! </Alt>
-
-#! @Returns a set of closed vertex-edge-paths
-#! @Arguments complex
-DeclareAttribute( "AllTwoWaistsOfComplex", IsTwistedPolygonalComplex);
-#! @EndGroup
-
-
-#! @BeginGroup AllThreeWaistsOfSimplicalSurface
-#! @Description
-#! Return the set of all waists of length 3 contained in the given
-#! twisted polygonal complex. A waist of length 3 is a closed
-#! vertex-edge-path in <A>complex</A> visiting exactly three edges and
-#! vertices so that there exist no face in <A>complex</A> that is incident to more
-#! than one of the visited edges.
-#! 
-#! For example, consider the simplicial surface from the start of section <Ref Sect="Section_Waists"/>:
-#! @BeginExampleSession
-#! gap> AllThreeWaistsOfComplex(tripleTetra);
-#! [ ( v4, E7, v3, E8, v5, E10, v4 ), ( v5, E8, v3, E9, v6, E12, v5 ) ] 
-#! @EndExampleSession
-#! The tetrahedron does not have any 3-waist:
-#! @BeginExampleSession
-#! gap> AllThreeWaistsOfComplex(Tetrahedron());
-#! [  ]
-#! @EndExampleSession
-#!
-#! @Returns a set of closed vertex-edge-paths
-#! @Arguments complex
-DeclareAttribute( "AllThreeWaistsOfComplex", IsTwistedPolygonalComplex);
-#! @EndGroup
-
-#! @BeginGroup AllWaistsOfComplex
-#! @Description
-#! Return the set of all waists contained in the given polygonal complex <A>complex</A>.
-#! The definition of a waist is given at the beginning of section <Ref Sect="Section_Waists"/>.
-#!
-#! For example, consider the simplicial surface from the start of section <Ref Sect="Section_Waists"/>:
-#! @BeginLogSession
-<<<<<<< HEAD
-#! gap> AllWaistsOfComplex(doubleTetra);
-#! [ ( v4, E10, v5, E8, v3, E7, v4 ), ( v6, E12, v5, E8, v3, E9, v6 ) ]
-=======
-#! gap> AllWaistsOfComplex(tripleTetra);
-#! [ ( v5, E10, v4, E7, v3, E8, v5 ), ( v5, E12, v6, E9, v3, E8, v5 ) ]
-#! gap> AllWaistsOfComplex(Octahedron());
-#! [ ( v1, E1, v2, E7, v6, E11, v4, E3, v1 ), ( v3, E2, v1, E4, v5, E12, v6, E9, v3 ),
-#!   ( v3, E5, v2, E6, v5, E10, v4, E8, v3 ) ]
->>>>>>> 25baabbc
-#! @EndLogSession
-#!
-#! @Returns a set of closed vertex-edge-paths
-#! @Arguments complex
-DeclareOperation( "AllWaistsOfComplex", [IsTwistedPolygonalComplex] );
-#! @EndGroup
-
-#! @Section Geodesic and umbrella paths
-#! @SectionLabel Paths_Geodesics
-#!
-#! Section <Ref Sect="Section_Paths_EdgeFace"/> introduced the concept of
-#! edge-face-paths. This section deals with two specific types of 
-#! edge-face-paths, namely umbrella and geodesic paths.
-#!
-#! This will be illustrated on the following torus:
-#!  <Alt Only="HTML">
-#! &lt;br>&lt;img src="./images/_Wrapper_Image_Geodesics-1.svg"> &lt;/img> &lt;br>
-#! </Alt>
-#! <Alt Only = "LaTeX">
-#! \begin{center}
-#! \includegraphics{images/_Wrapper_Image_Geodesics.pdf}
-#! \end{center}
-#! </Alt>
-#! <Alt Only = "Text">
-#! Image omitted in terminal text
-#! </Alt>
-#! @BeginExampleSession
-#! gap> torus := SimplicialSurfaceByDownwardIncidence(
-#! >     [ [1,2],[1,2],[1,3],[2,3],[2,4],[1,4],[3,4],[3,4],[1,3],[1,4],[2,4],[2,3] ],
-#! >     [ [1,3,4],[4,5,7],[2,5,6],[3,6,8],[7,9,10],[1,10,11],[8,11,12],[2,9,12] ]);;
-#! @EndExampleSession
-#! 
-
-#! @Description
-#! Check whether the given edge-face-path is an umbrella-path, i.e. whether
-#! there is one vertex such that all edges and faces of the edge-face-path
-#! are incident to it.
-#!
-#! As an illustration consider the torus from the start of section
-#! <Ref Sect="Section_Paths_Geodesics"/>:
- 
-#!  <Alt Only="HTML">
-#! &lt;br>&lt;img src='./images/_Wrapper_paths-5-1.svg'> &lt;/img> &lt;br>
-#! </Alt>
-#! <Alt Only = "LaTeX">
-#! \begin{center}
-#! \includegraphics{images/_Wrapper_paths-5.pdf}
-#! \end{center}
-#! </Alt>
-#! <Alt Only = "Text">
-#! Image omitted in terminal text
-            #! </Alt>
-#! @BeginExampleSession
-#! gap> umb := EdgeFacePath( torus, [7,5,10,6,11,7,8,4,6] );
-#! | e7, F5, e10, F6, e11, F7, e8, F4, e6 |
-#! gap> IsUmbrellaPath(umb);
-#! true
-#! @EndExampleSession
-#!
-#! @Arguments edgeFacePath
-DeclareProperty( "IsUmbrellaPath", IsEdgeFacePath );
-
-
-#! @BeginGroup IsGeodesicPath
-#! @Description
-#! Check whether the given edge-face-path is a geodesic path.
-#!
-#! If the edge-face-path is defined on a polygonal complex, this is
-#! equivalent to asking, whether each vertex of the path 
-#! (except those of the first and last edge) is incident to exactly
-#! three faces of the path. The vertices of the first and the last edge 
-#! are allowed to be incident to less than three faces of the path.
-#!
-#! 
-#! As an illustration consider the torus from the start of section
-#! <Ref Sect="Section_Paths_Geodesics"/>:
- 
-#!  <Alt Only="HTML">
-#! &lt;br>&lt;img src='./images/_Wrapper_paths-6-1.svg'> &lt;/img> &lt;br>
-#! </Alt>
-#! <Alt Only = "LaTeX">
-#! \begin{center}
-#! \includegraphics{images/_Wrapper_paths-6.pdf}
-#! \end{center}
-#! </Alt>
-#! <Alt Only = "Text">
-#! Image omitted in terminal text
-            #! </Alt>
-#! @BeginExampleSession
-#! gap> closedGeo := EdgeFacePath( torus, [3,1,4,2,5,3,6,4,3] );
-#! ( e3, F1, e4, F2, e5, F3, e6, F4, e3 )
-#! gap> IsGeodesicPath(closedGeo);
-#! true
-#! @EndExampleSession
-#! Geodesic paths do not have to be closed (<Ref Subsect="IsClosedGeodesicPath"/>):
- 
-#!  <Alt Only="HTML">
-#! &lt;br>&lt;img src='./images/_Wrapper_paths-7-1.svg'> &lt;/img> &lt;br>
-#! </Alt>
-#! <Alt Only = "LaTeX">
-#! \begin{center}
-#! \includegraphics{images/_Wrapper_paths-7.pdf}
-#! \end{center}
-#! </Alt>
-#! <Alt Only = "Text">
-#! Image omitted in terminal text
-            #! </Alt>
-#! @BeginExampleSession
-#! gap> openGeo := EdgeFacePath( torus, [9,5,7,2,5,3,2] );
-#! | e9, F5, e7, F2, e5, F3, e2 |
-#! gap> IsGeodesicPath(openGeo);
-#! true
-#! @EndExampleSession
-#! 
-#! @Arguments edgeFacePath
-DeclareProperty( "IsGeodesicPath", IsEdgeFacePath );
-#! @EndGroup
-
-#! @Description
-#! For every geodesic path (<Ref Subsect="IsGeodesicPath"/>) there is an 
-#! interwoven vertex-edge-path with the same edges as the edge-face-path.
-#! All vertices of the geodesic path appear in this vertex-edge-path.
-#!
-#! As an illustration consider the two geodesic paths from 
-#! <Ref Subsect="IsGeodesicPath"/>:
- 
-#!  <Alt Only="HTML">
-#! &lt;br>&lt;img src='./images/_Wrapper_paths-8-1.svg'> &lt;/img> &lt;br>
-#! </Alt>
-#! <Alt Only = "LaTeX">
-#! \begin{center}
-#! \includegraphics{images/_Wrapper_paths-8.pdf}
-#! \end{center}
-#! </Alt>
-#! <Alt Only = "Text">
-#! Image omitted in terminal text
-            #! </Alt>
-#! @BeginExampleSession
-#! gap> VertexEdgePathOfGeodesic(closedGeo);
-#! ( v1, E3, v3, E4, v2, E5, v4, E6, v1 )
-#! @EndExampleSession
- 
-#!  <Alt Only="HTML">
-#! &lt;br>&lt;img src='./images/_Wrapper_paths-9-1.svg'> &lt;/img> &lt;br>
-#! </Alt>
-#! <Alt Only = "LaTeX">
-#! \begin{center}
-#! \includegraphics{images/_Wrapper_paths-9.pdf}
-#! \end{center}
-#! </Alt>
-#! <Alt Only = "Text">
-#! Image omitted in terminal text
-            #! </Alt>
-#! @BeginExampleSession
-#! gap> VertexEdgePathOfGeodesic(openGeo);
-#! ( v1, E9, v3, E7, v4, E5, v2, E2, v1 )
-#! @EndExampleSession
-#! 
-#!
-#! @Returns a vertex-edge-path
-#! @Arguments geodesic
-DeclareAttribute( "VertexEdgePathOfGeodesic", IsEdgeFacePath and IsGeodesicPath );
-
-
-#! @BeginGroup MaximalGeodesicPaths
-#! @Description
-#! Compute the set of all maximal geodesic paths of <A>ramSurf</A>, i.e. the
-#! set of all geodesic paths that can not be extended further to a larger geodesic path..
-#!
-#! For a polygonal complex, the operation 
-#! <K>MaximalGeodesicPathOfFlag</K>(<A>ramSurf</A>, <A>flag</A>)
-#! returns the unique maximal geodesic path that is defined by the given
-#! <A>flag</A>. The NC-version does not check whether the given <A>flag</A>
-#! is actually a flag of <A>ramSurf</A>.
-#!
-#! As an illustration consider the torus from the start of section
-#! <Ref Sect="Section_Paths_Geodesics"/>:
-#!  <Alt Only="HTML">
-#! &lt;br>&lt;img src="./images/_Wrapper_Image_Geodesics-1.svg"> &lt;/img> &lt;br>
-#! </Alt>
-#! <Alt Only = "LaTeX">
-#! \begin{center}
-#! \includegraphics{images/_Wrapper_Image_Geodesics.pdf}
-#! \end{center}
-#! </Alt>
-#! <Alt Only = "Text">
-#! Image omitted in terminal text
-#! </Alt>
-#! @BeginExampleSession
-#! gap> MaximalGeodesicPaths(torus);
-#! [ ( e1, F1, e4, F2, e7, F5, e10, F6, e1 ), 
-#!  ( e1, F6, e11, F7, e8, F4, e3, F1, e1 ), 
-#!  ( e2, F3, e5, F2, e7, F5, e9, F8, e2 ), 
-#!  ( e2, F8, e12, F7, e8, F4, e6, F3, e2 ), 
-#!  ( e3, F1, e4, F2, e5, F3, e6, F4, e3 ), 
-#!  ( e9, F8, e12, F7, e11, F6, e10, F5, e9 ) ]
-#! @EndExampleSession
-#! Furthermore, consider an example of an surface with a boundary:
-#!  <Alt Only="HTML">
-#! &lt;br>&lt;img src="./images/_Wrapper_Image_OpenGeodesics-1.svg"> &lt;/img> &lt;br>
-#! </Alt>
-#! <Alt Only = "LaTeX">
-#! \begin{center}
-#! \includegraphics{images/_Wrapper_Image_OpenGeodesics.pdf}
-#! \end{center}
-#! </Alt>
-#! <Alt Only = "Text">
-#! Image omitted in terminal text
-#! </Alt>
-#! @BeginExampleSession
-#! gap> openSurface:=SimplicialSurfaceByVerticesInFaces(
-#! > [[1,2,3],[2,3,4],[2,4,5],[4,5,6],[3,4,9],[4,8,9],[4,6,8],[6,7,8]]);
-#! simplicial surface (9 vertices, 16 edges, and 8 faces)
-#! gap> MaximalGeodesicPaths(openSurface);
-#! [ | e1, F1, e2 |, | e1, F1, e3, F2, e6, F5, e11, F6, e16 |,
-#!   | e2, F1, e3, F2, e4, F3, e8, F4, e12 |,
-#!   | e5, F3, e4, F2, e6, F5, e7 |, | e5, F3, e8, F4, e9, F7, e14, F8, e15 |,
-#!   | e7, F5, e11, F6, e10, F7, e14, F8, e13 |,
-#!   | e12, F4, e9, F7, e10, F6, e16 |, | e13, F8, e15 | ]
-#! gap> MaximalGeodesicPathOfFlag(torus,[1,1,1]);
-#! ( e1, F1, e4, F2, e7, F5, e10, F6, e1 )
-#! @EndExampleSession
-#!
-#! TODO If there are multiple ways to write a geodesic, which is picked?
-#!
-#! @Returns a set of edge-face-paths
-#! @Arguments ramSurf
-DeclareAttribute( "MaximalGeodesicPaths", IsPolygonalComplex and IsNotEdgeRamified );
-#! @Returns an edge-face-path
-#! @Arguments ramSurf, flag
-DeclareOperation( "MaximalGeodesicPathOfFlag", [IsPolygonalComplex and IsNotEdgeRamified, IsList] );
-#! @Arguments ramSurf, flag
-DeclareOperation( "MaximalGeodesicPathOfFlagNC", [IsPolygonalComplex and IsNotEdgeRamified, IsList] );
-#! @EndGroup
-
-#! @BeginGroup IsClosedGeodesicPath
-#! @Description
-#! Check whether the given edge-face-path is a closed geodesic path, i.e. 
-#! whether
-#! it is a geodesic path (<Ref Subsect="IsGeodesicPath"/>) where first and 
-#! last edge
-#! coincide, such that all vertices are incident to exactly three faces of
-#! the path.
-#!
-#! As an illustration consider the two geodesic paths from 
-#! <Ref Subsect="IsGeodesicPath"/>:
- 
-#!  <Alt Only="HTML">
-#! &lt;br>&lt;img src='./images/_Wrapper_paths-10-1.svg'> &lt;/img> &lt;br>
-#! </Alt>
-#! <Alt Only = "LaTeX">
-#! \begin{center}
-#! \includegraphics{images/_Wrapper_paths-10.pdf}
-#! \end{center}
-#! </Alt>
-#! <Alt Only = "Text">
-#! Image omitted in terminal text
-            #! </Alt>
-#! @BeginExampleSession
-#! gap> IsClosedGeodesicPath(closedGeo);
-#! true
-#! @EndExampleSession
- 
-#!  <Alt Only="HTML">
-#! &lt;br>&lt;img src='./images/_Wrapper_paths-11-1.svg'> &lt;/img> &lt;br>
-#! </Alt>
-#! <Alt Only = "LaTeX">
-#! \begin{center}
-#! \includegraphics{images/_Wrapper_paths-11.pdf}
-#! \end{center}
-#! </Alt>
-#! <Alt Only = "Text">
-#! Image omitted in terminal text
-            #! </Alt>
-#! @BeginExampleSession
-#! gap> IsClosedGeodesicPath(openGeo);
-#! false
-#! @EndExampleSession
-#!
-#! @Arguments edgeFacePath
-DeclareProperty( "IsClosedGeodesicPath", IsEdgeFacePath );
-#! @EndGroup
-InstallTrueMethod( IsGeodesicPath, IsClosedGeodesicPath );
-
-#! @BeginGroup FlagsOfGeodesic
-#! @Description
-#! Return the flags of the given geodesic path
-#! (<Ref Subsect="IsGeodesicPath"/>) as a list.
-#!
-#! If the geodesic path is defined on a polygonal complex, regular
-#! flags are used. 
-#!
-#! Consider the geodesic path
-#! <M>[e_1,f_1,e_2,f_2,e_3,f_3,e_4,f_4,e_1]</M>.
-#!  <Alt Only="HTML">
-#! &lt;br>&lt;img src="./images/_Wrapper_Image_FlagsOfGeodesic-1.svg"> &lt;/img> &lt;br>
-#! </Alt>
-#! <Alt Only = "LaTeX">
-#! \begin{center}
-#! \includegraphics{images/_Wrapper_Image_FlagsOfGeodesic.pdf}
-#! \end{center}
-#! </Alt>
-#! <Alt Only = "Text">
-#! Image omitted in terminal text
-#! </Alt>
-#! The flags can be illustrated as follows:
- 
-#!  <Alt Only="HTML">
-#! &lt;br>&lt;img src='./images/_Wrapper_paths-12-1.svg'> &lt;/img> &lt;br>
-#! </Alt>
-#! <Alt Only = "LaTeX">
-#! \begin{center}
-#! \includegraphics{images/_Wrapper_paths-12.pdf}
-#! \end{center}
-#! </Alt>
-#! <Alt Only = "Text">
-#! Image omitted in terminal text
-            #! </Alt>
-#! 
-#! As an illustration consider the two geodesic paths from
-#! <Ref Subsect="IsGeodesicPath"/>.
- 
-#!  <Alt Only="HTML">
-#! &lt;br>&lt;img src='./images/_Wrapper_paths-13-1.svg'> &lt;/img> &lt;br>
-#! </Alt>
-#! <Alt Only = "LaTeX">
-#! \begin{center}
-#! \includegraphics{images/_Wrapper_paths-13.pdf}
-#! \end{center}
-#! </Alt>
-#! <Alt Only = "Text">
-#! Image omitted in terminal text
-            #! </Alt>
-#! @BeginExampleSession
-#! gap> FlagsOfGeodesic(closedGeo);
-#! [ [ 1, 3, 1 ], [ 3, 4, 2 ], [ 2, 5, 3 ], [ 4, 6, 4 ] ]
-#! @EndExampleSession
- 
-#!  <Alt Only="HTML">
-#! &lt;br>&lt;img src='./images/_Wrapper_paths-14-1.svg'> &lt;/img> &lt;br>
-#! </Alt>
-#! <Alt Only = "LaTeX">
-#! \begin{center}
-#! \includegraphics{images/_Wrapper_paths-14.pdf}
-#! \end{center}
-#! </Alt>
-#! <Alt Only = "Text">
-#! Image omitted in terminal text
-            #! </Alt>
-#! @BeginExampleSession
-#! gap> FlagsOfGeodesic(openGeo);
-#! [ [ 1, 9, 5 ], [ 3, 7, 2 ], [ 4, 5, 3 ] ]
-#! @EndExampleSession
-#!
-#! @Returns a list of flags
-#! @Arguments geodesic
-DeclareAttribute( "FlagsOfGeodesic", IsEdgeFacePath and IsGeodesicPath );
-#! @EndGroup
-
-
-#! @BeginGroup MaximalDuplicateFreeGeodesicPaths
-#! @Description
-#! For a given <A>flag</A> return the maximal duplicate-free geodesic
-#! path
-#! defined by this flag, i.e. it is extended in positive direction until one
-#! face-duplication arises. Then it is extended in negative direction.
-#!
-#! The method <K>MaximalDuplicateFreeGeodesicPaths</K>(<A>ramSurf</A>) returns
-#! the set of all those geodesics.
-#!
-#! For example, consider the torus.
-#! @BeginExampleSession
-#! gap> geo:=MaximalDuplicateFreeGeodesicPathOfFlag(torus,[1,1,1]);
-#! ( e1, F1, e4, F2, e7, F5, e10, F6, e1 )
-#! gap> geo in MaximalDuplicateFreeGeodesicPaths(torus);
-#! true
-#! @EndExampleSession
-#!
-#! @Returns a set of duplicate-free geodesic paths
-#! @Arguments ramSurf
-DeclareAttribute( "MaximalDuplicateFreeGeodesicPaths", IsPolygonalComplex and IsNotEdgeRamified );
-#! @Returns a duplicate-free geodesic path
-#! @Arguments ramSurf, flag
-DeclareOperation( "MaximalDuplicateFreeGeodesicPathOfFlag", [IsPolygonalComplex and IsNotEdgeRamified, IsList] );
-#! @Arguments ramSurf, flag
-DeclareOperation( "MaximalDuplicateFreeGeodesicPathOfFlagNC", [IsPolygonalComplex and IsNotEdgeRamified, IsList] );
-#! @EndGroup
-
-#! @Description
-#! For a closed geodesic path (<Ref Subsect="IsClosedGeodesicPath"/>) 
-#! construct the
-#! <E>geodesic flag cycle</E>.
-#!
-#! If <A>closedGeodesic</A> is defined on a polygonal complex, this is a 
-#! permutation on the 3-flags
-#! (<Ref Subsect="Flags"/>). It can also be obtained as one cycle of
-#! the product of the Dress involutions (<Ref Subsect="DressInvolutions"/>),
-#! by first applying the one for vertices, then edges and finally faces.
-#!
-#! For example, consider the torus and the closed geodesic from <Ref Subsect="MaximalDuplicateFreeGeodesicPaths"/>.
-#! @BeginExampleSession
-#! gap> GeodesicFlagCycle(geo);
-#! (1,18,30,46)
-#! @EndExampleSession
-#! TODO explain properly with picture
-#!
-#! @Returns a permutation
-#! @Arguments closedGeodesic
-DeclareAttribute( "GeodesicFlagCycle", IsEdgeFacePath and IsClosedGeodesicPath );
-#TODO is this a good name?
-
-#! @Section Connectivity
-#! @SectionLabel Paths_Connectivity
-#!
-#! This section contains methods that deal with the (strong) connectivity of 
-#! twisted polygonal
-#! complexes (which were introduced in chapter 
-#! <Ref Chap="PolygonalStructures"/> as a generalisation of simplicial 
-#! surfaces). More specifically it contains these
-#! capabilities:
-#! * Determine if a twisted polygonal complex is (strongly) connected 
-#!   (<Ref Subsect="IsConnected"/> and <Ref Subsect="IsStronglyConnected"/>).
-#! * Determine the (strongly) connected components of a twisted polygonal complex 
-#!   (<Ref Subsect="ConnectedComponents"/> and 
-#!   <Ref Subsect="StronglyConnectedComponents"/>).
-#!
-#! The distinction between <E>connectivity</E> and <E>strong connectivity</E> 
-#! is only
-#! relevant for polygonal complexes that are not also polygonal surfaces.
-#! This can be seen in this example:
- 
-#!  <Alt Only="HTML">
-#! &lt;br>&lt;img src='./images/_Wrapper_paths-15-1.svg'> &lt;/img> &lt;br>
-#! </Alt>
-#! <Alt Only = "LaTeX">
-#! \begin{center}
-#! \includegraphics{images/_Wrapper_paths-15.pdf}
-#! \end{center}
-#! </Alt>
-#! <Alt Only = "Text">
-#! Image omitted in terminal text
-            #! </Alt>
-#! @ExampleSession
-#! gap> butterfly := TriangularComplexByVerticesInFaces( 7, 4,
-#! > [ [1,2,3], [1,6,7], [1,3,4], [1,5,6] ]);;
-#! @EndExampleSession
-#! This example is connected since its incidence graph (see section
-#! <Ref Sect="Section_Graphs_Incidence"/>) is 
-#! connected.
-#! @ExampleSession
-#! gap> IsConnected( butterfly );
-#! true
-#! @EndExampleSession
-#! But in several situations it is convenient to regard this
-#! example as disconnected, with the following connected components:
- 
-#!  <Alt Only="HTML">
-#! &lt;br>&lt;img src='./images/_Wrapper_paths-16-1.svg'> &lt;/img> &lt;br>
-#! </Alt>
-#! <Alt Only = "LaTeX">
-#! \begin{center}
-#! \includegraphics{images/_Wrapper_paths-16.pdf}
-#! \end{center}
-#! </Alt>
-#! <Alt Only = "Text">
-#! Image omitted in terminal text
-            #! </Alt>
-#! This notion of connectivity is called <E>strong connectivity</E>. 
-#! A polygonal complex is strongly connected if and only if the polygonal 
-#! complex without
-#! its vertices is connected.
-#! For a polygonal surface <E>strong connectivity</E> is equivalent to
-#! <E>connectivity</E> since there are no ramified vertices.
-#! @ExampleSession
-#! gap> IsStronglyConnected( butterfly );
-#! false
-#! @EndExampleSession
-#!
-
-#! @BeginGroup IsConnected
-#! @Description
-#! Check whether the given twisted polygonal complex is connected. A twisted
-#! polygonal complex
-#! is connected if and only if its incidence graph (compare section 
-#! <Ref Sect="Section_Graphs_Incidence"/>) is 
-#! connected.
-#!
-#! For example, consider the ramified simplicial surface from the start of 
-#! section <Ref Sect="Section_Paths_Connectivity"/>:
- 
-#!  <Alt Only="HTML">
-#! &lt;br>&lt;img src='./images/_Wrapper_paths-17-1.svg'> &lt;/img> &lt;br>
-#! </Alt>
-#! <Alt Only = "LaTeX">
-#! \begin{center}
-#! \includegraphics{images/_Wrapper_paths-17.pdf}
-#! \end{center}
-#! </Alt>
-#! <Alt Only = "Text">
-#! Image omitted in terminal text
-            #! </Alt>
-#! @ExampleSession
-#! gap> IsConnected( butterfly );
-#! true
-#! @EndExampleSession
-#! 
-#! @Arguments complex
-DeclareProperty( "IsConnected", IsTwistedPolygonalComplex );
-#! @EndGroup
-
-#! @BeginGroup ConnectedComponents
-#! @Description
-#! Return a list of the connected components of the given twisted polygonal complex 
-#! (as polygonal complexes). They correspond to the connected components
-#! of the incidence graph (compare section 
-#! <Ref Sect="Section_Graphs_Incidence"/>).
-#!
-#! If a face of the twisted polygonal complex is given as an additional argument,
-#! only the connected component containing that face is returned. The 
-#! NC-version does not check if <A>face</A> is a face of <A>complex</A>.
-#!
-#! For example, consider the ramified simplicial surface from the start of
-#! section <Ref Sect="Section_Paths_Connectivity"/>:
- 
-#!  <Alt Only="HTML">
-#! &lt;br>&lt;img src='./images/_Wrapper_paths-18-1.svg'> &lt;/img> &lt;br>
-#! </Alt>
-#! <Alt Only = "LaTeX">
-#! \begin{center}
-#! \includegraphics{images/_Wrapper_paths-18.pdf}
-#! \end{center}
-#! </Alt>
-#! <Alt Only = "Text">
-#! Image omitted in terminal text
-            #! </Alt>
-#! @ExampleSession
-#! gap> comp := ConnectedComponents( butterfly );;
-#! gap> Size(comp);
-#! 1
-#! gap> comp[1] = butterfly;
-#! true
-#! @EndExampleSession
-#! Splitting vertex 1 into two vertices leads to a surface which has 
-#! more than one connected component, more precisely two disjoint butterflies:
-#! @BeginExampleSession
-#! gap> twoButterflies:=SplitVertex(butterfly,1)[1];;
-#! gap> ConnectedComponents(twoButterflies);
-#! [ simplicial surface (4 vertices, 5 edges, and 2 faces),
-#!   simplicial surface (4 vertices, 5 edges, and 2 faces) ] 
-#! @EndExampleSession
-#!
-#! @Returns a list of twisted polygonal complexes
-#! @Arguments complex
-DeclareOperation( "ConnectedComponents", [IsTwistedPolygonalComplex] );
-#! @Arguments complex
-DeclareAttribute( "ConnectedComponentsAttributeOfComplex", IsTwistedPolygonalComplex );
-#! @Returns a polygonal complex
-#! @Arguments complex, face
-DeclareOperation( "ConnectedComponentOfFace", [IsTwistedPolygonalComplex, IsPosInt] );
-#! @Arguments complex, face
-DeclareOperation( "ConnectedComponentOfFaceNC", [IsTwistedPolygonalComplex, IsPosInt] );
-#! @EndGroup
-
-
-#! @BeginGroup IsStronglyConnected
-#! @Description
-#! Check whether the given twisted polygonal complex is strongly connected. 
-#! A twisted polygonal 
-#! complex
-#! is strongly connected if and only if one of the following equivalent 
-#! conditions hold:
-#! * It is still connected after removal of all vertices. 
-#! * For each pair of faces there is an edge-face-path (compare section 
-#!   <Ref Sect="Section_Access_OrderedVertexAccess"/>) that connects them.
-#!
-#! For example, consider the ramified simplicial surface from the start of 
-#! section <Ref Sect="Section_Paths_Connectivity"/>:
- 
-#!  <Alt Only="HTML">
-#! &lt;br>&lt;img src='./images/_Wrapper_paths-19-1.svg'> &lt;/img> &lt;br>
-#! </Alt>
-#! <Alt Only = "LaTeX">
-#! \begin{center}
-#! \includegraphics{images/_Wrapper_paths-19.pdf}
-#! \end{center}
-#! </Alt>
-#! <Alt Only = "Text">
-#! Image omitted in terminal text
-            #! </Alt>
-#! @ExampleSession
-#! gap> IsStronglyConnected( butterfly );
-#! false
-#! @EndExampleSession
-#! 
-#! @Arguments complex
-DeclareProperty( "IsStronglyConnected", IsTwistedPolygonalComplex );
-#! @EndGroup
-
-
-#! @BeginGroup StronglyConnectedComponents
-#! @Description
-#! Return a list of the strongly connected components of the given twisted polygonal 
-#! complex 
-#! (as polygonal complexes).
-#!
-#! If a face of the twisted polygonal complex is given as an additional argument,
-#! only the strongly connected component containing that face is returned. The 
-#! NC-version does not check if <A>face</A> is a face of <A>complex</A>.
-#!
-#! For example, consider the ramified simplicial surface from the start of 
-#! section <Ref Sect="Section_Paths_Connectivity"/>:
- 
-#!  <Alt Only="HTML">
-#! &lt;br>&lt;img src='./images/_Wrapper_paths-20-1.svg'> &lt;/img> &lt;br>
-#! </Alt>
-#! <Alt Only = "LaTeX">
-#! \begin{center}
-#! \includegraphics{images/_Wrapper_paths-20.pdf}
-#! \end{center}
-#! </Alt>
-#! <Alt Only = "Text">
-#! Image omitted in terminal text
-            #! </Alt>
-#! @ExampleSession
-#! gap> comp := StronglyConnectedComponents(butterfly);;
-#! gap> Size(comp);
-#! 2
-#! gap> Faces( comp[1] );
-#! [ 1, 3 ]
-#! gap> Faces( comp[2] );
-#! [ 2, 4 ]
-#! gap> comp[1] = StronglyConnectedComponentOfFace(butterfly, 1);
-#! true
-#! gap> comp[2] = StronglyConnectedComponentOfFace(butterfly, 4);
-#! true
-#! @EndExampleSession
-#!
-#! @Returns a list of twisted polygonal complexes
-#! @Arguments complex
-DeclareOperation( "StronglyConnectedComponents", [IsTwistedPolygonalComplex] );
-#! @Arguments complex
-DeclareAttribute( "StronglyConnectedComponentsAttributeOfComplex", IsTwistedPolygonalComplex );
-#! @Returns a polygonal complex
-#! @Arguments complex, face
-DeclareOperation( "StronglyConnectedComponentOfFace", [IsTwistedPolygonalComplex, IsPosInt] );
-#! @Arguments complex, face
-DeclareOperation( "StronglyConnectedComponentOfFaceNC", [IsTwistedPolygonalComplex, IsPosInt] );
-#! @EndGroup
-
-
-#! @BeginGroup NumberOfConnectedComponents
-#! @Description
-#! Return the number of (strongly) connected components of the given twisted polygonal
-#! complex. For the definition of connected components see <Ref Subsect="ConnectedComponents"/>
-#! and for strongly connected components see <Ref Subsect="StronglyConnectedComponents"/>
-#!
-#! For example consider the ramified simplicial surface from the start of
-#! section <Ref Sect="Section_Paths_Connectivity"/>:
- 
-#!  <Alt Only="HTML">
-#! &lt;br>&lt;img src='./images/_Wrapper_paths-21-1.svg'> &lt;/img> &lt;br>
-#! </Alt>
-#! <Alt Only = "LaTeX">
-#! \begin{center}
-#! \includegraphics{images/_Wrapper_paths-21.pdf}
-#! \end{center}
-#! </Alt>
-#! <Alt Only = "Text">
-#! Image omitted in terminal text
-            #! </Alt>
-#! @ExampleSession
-#! gap> NumberOfConnectedComponents(butterfly);
-#! 1
-#! gap> NumberOfStronglyConnectedComponents(butterfly);
-#! 2
-#! @EndExampleSession
-#!
-#! @Returns a positive integer
-#! @Arguments complex
-DeclareAttribute( "NumberOfConnectedComponents", IsTwistedPolygonalComplex );
-#! @Arguments complex
-DeclareAttribute( "NumberOfStronglyConnectedComponents", IsTwistedPolygonalComplex );
-#! @EndGroup
-
-
-#! @Section Orientability
-#! @SectionLabel Orientability
-#! 
-#! This section contains methods that deal with the orientability of
-#! twisted polygonal surfaces without edge ramifications (compare section
-#! <Ref Sect="PolygonalStructures_surface"/>). For twisted polygonal 
-#! complexes with edge ramifications the concept of orientability is not 
-#! well-defined since there is no
-#! proper way to deal with edges that are incident to more than two faces.
-#!
-#! A polygonal orientation is defined by choosing a direction along the 
-#! perimeter of each polygon such that for each edge with exactly two 
-#! incident faces both directions are defined. This direction is modelled
-#! by a perimeter path (compare <Ref Sect="Section_Paths_Perimeter"/> for
-#! details).
- 
-#!  <Alt Only="HTML">
-#! &lt;br>&lt;img src='./images/_Wrapper_paths-22-1.svg'> &lt;/img> &lt;br>
-#! </Alt>
-#! <Alt Only = "LaTeX">
-#! \begin{center}
-#! \includegraphics{images/_Wrapper_paths-22.pdf}
-#! \end{center}
-#! </Alt>
-#! <Alt Only = "Text">
-#! Image omitted in terminal text
-            #! </Alt>
-#! A polygonal complex without edge ramifications is <E>orientable</E> if such a choice of
-#! directions is possible.
-#!
-#! For a given polygonal complex this orientation can be computed.
- 
-#!  <Alt Only="HTML">
-#! &lt;br>&lt;img src='./images/_Wrapper_paths-23-1.svg'> &lt;/img> &lt;br>
-#! </Alt>
-#! <Alt Only = "LaTeX">
-#! \begin{center}
-#! \includegraphics{images/_Wrapper_paths-23.pdf}
-#! \end{center}
-#! </Alt>
-#! <Alt Only = "Text">
-#! Image omitted in terminal text
-            #! </Alt>
-#! @ExampleSession
-#! gap> surface := PolygonalSurfaceByDownwardIncidence(
-#! > [,[3,5],,,,[3,7],,[3,11],,[7,11],,[5,13],,[7,13],[11,13]],
-#! > [ [2,6,12,14],,, [6,8,10],,,,, [10,14,15] ]);;
-#! gap> IsOrientable(surface);
-#! true
-#! @EndExampleSession
-#!
-#! The orientation of a face is given as a vertex-edge-path (compare section
-#! <Ref Sect="Section_Paths_VertexEdge"/>) in which vertices and edges are
-#! alternating. For the quadrangular face we could represent one of these
-#! paths as <M>[3,6,7,14,13,12,5,2,3]</M>. From the paths we can also
-#! compute the corresponding permutations of vertices and edges alone.
-#!
-#! @ExampleSession
-#! gap> orient := Orientation( surface );
-#! [ (v3,E2,v5,E12,v13,E14,v7,E6,v3),,, (v3,E6,v7,E10,v11,E8,v3),,,,,
-#! (v7,E14,v13,E15,v11,E10,v7) ]
-#! gap> List(orient, VerticesAsPerm);
-#! [ (3,5,13,7),,, (3,7,11),,,,, (7,13,11) ]
-#! gap> List(orient, VerticesAsList);
-#! [ [3,5,13,7,3],,, [3,7,11,3],,,,, [7,13,11,7] ]
-#! gap> List(orient, EdgesAsPerm);
-#! [ (2,12,14,6),,, (6,10,8),,,,, (10,14,15) ]
-#! gap> List(orient, EdgesAsList);
-#! [ [2,12,14,6],,, [6,10,8],,,,, [14,15,10] ]
-#! @EndExampleSession
-#!
-#! If the orientation for one face is given, this defined the orientations
-#! for the strongly connected component (compare
-#! <Ref Subsect="StronglyConnectedComponents"/>) of this face. The convention
-#! for returning an orientation is as follows:
-#! * For each strongly connected component there is a face with 
-#!   minimal number.
-#! * The orientation of this face is equal to <K>PerimeterOfFace</K>
-#!   (<Ref Subsect="PerimeterPathsOfFaces"/>) of this face.
-#!
-#! For a general twisted polygonal surface there is no concept of
-#! perimeter paths. Instead, we can describe orientability
-#! by the existence of a map from the set of chambers to {+1,-1}
-#! such that adjacent chambers have different values. 
-#! But we do not consider this case here.
-
-#! @BeginGroup IsOrientable
-#! @Description
-#! Return whether the given twisted polygonal complex without edge
-#! ramifications is orientable.
-#!
-#! A twisted polygonal complex without edge ramifications
-#! is orientable if it is possible to choose a 
-#! direction along the perimeter of each face such that each pair of adjacent
-#! faces defines opposite directions on the shared edge.
-#!
-#! As an example, consider the polygonal surface from the start of section
-#! <Ref Sect="Section_Orientability"/>:
- 
-#!  <Alt Only="HTML">
-#! &lt;br>&lt;img src='./images/_Wrapper_paths-24-1.svg'> &lt;/img> &lt;br>
-#! </Alt>
-#! <Alt Only = "LaTeX">
-#! \begin{center}
-#! \includegraphics{images/_Wrapper_paths-24.pdf}
-#! \end{center}
-#! </Alt>
-#! <Alt Only = "Text">
-#! Image omitted in terminal text
-            #! </Alt>
-#! @ExampleSession
-#! gap> IsOrientable( surface );
-#! true
-#! @EndExampleSession
-#! An example for a non orientable surface is the Möbius-strip:
-#! @BeginExampleSession
-#! gap> moebius := SimplicialSurfaceByVerticesInFaces( 
-#! > [[1,2,3],[2,3,4],[3, 4,5],[4,5,1],[5,2,1] ]);;
-#! gap> IsOrientable(moebius); 
-#! false
-#! @EndExampleSession
-#! @Arguments ramSurf
-DeclareProperty( "IsOrientable", IsTwistedPolygonalComplex and IsNotEdgeRamified );
-#! @EndGroup
-
-#! @BeginGroup Orientation
-#! @Description
-#! Return the orientation of the given polygonal complex without edge ramifications, if
-#! it exists (otherwise return <K>fail</K>). The orientation is given as a list
-#! with the faces of <A>ramSurf</A> as indices.
-#!
-#! For each face, this list contains a perimeter-path (see 
-#! <Ref Subsect="PerimeterPath"/> for the precise definition) of this face.
-#! To access perimeter-paths the methods of sections
-#! <Ref Sect="Section_Paths_VertexEdge"/> and
-#! <Ref Sect="Section_Paths_Perimeter"/> can be used.
-#! The perimeter-path describes a direction for each edge of the face.
-#! For an edge, each pair of adjacent faces has to define opposite directions on this edge.
-#!
-#! For example, consider the polygonal surface from the start of section
-#! <Ref Sect="Section_Orientability"/>:
-#!  <Alt Only="HTML">
-#! &lt;br>&lt;img src="./images/_Wrapper_Image_ConstructorExample-1.svg"> &lt;/img> &lt;br>
-#! </Alt>
-#! <Alt Only = "LaTeX">
-#! \begin{center}
-#! \includegraphics{images/_Wrapper_Image_ConstructorExample.pdf}
-#! \end{center}
-#! </Alt>
-#! <Alt Only = "Text">
-#! Image omitted in terminal text
-#! </Alt>
-#! @ExampleSession
-#! gap> orient := Orientation( surface );
-#! [ (v3,E2,v5,E12,v13,E14,v7,E6,v3),,, (v3,E6,v7,E10,v11,E8,v3),,,,, 
-#! (v7,E14,v13,E15,v11,E10,v7) ]
-#! gap> List(orient, VerticesAsPerm);
-#! [ (3,5,13,7),,, (3,7,11),,,,, (7,13,11) ]
-#! gap> List(orient, VerticesAsList);
-#! [ [3,5,13,7,3],,, [3,7,11,3],,,,, [7,13,11,7] ]
-#! gap> List(orient, EdgesAsPerm);
-#! [ (2,12,14,6),,, (6,10,8),,,,, (10,14,15) ]
-#! gap> List(orient, EdgesAsList);
-#! [ [2,12,14,6],,, [6,10,8],,,,, [14,15,10] ]
-#! @EndExampleSession
-#! 
-#! @Returns a list of vertex-edge-paths
-#! @Arguments ramSurf
-DeclareAttribute( "Orientation", IsPolygonalComplex and IsNotEdgeRamified );
-#! @EndGroup
-
-
-#! @Description
-#! Compute the <E>orientation cover</E> of a polygonal complex without edge
-#! ramifications.
-#! It is constructed in the following way:
-#! * For each face in <A>ramSurf</A> the orientation cover has two faces,
-#!   corresponding to the two possible orientations of this face. These
-#!   orientations are represented as <E>perimeter paths</E> (compare
-#!   section <Ref Sect="Section_Paths_Perimeter"/>).
-#! * Two adjacent faces with orientation in <A>ramSurf</A> are adjacent
-#!   in the cover if these orientations induce opposite orientations on
-#!   the connecting edge.
-#! * The vertices are defined by going around an umbrella and transforming
-#!   the orientations correspondingly.
-#!
-#! This method returns a list with three entries:
-#! * The first entry is the covering surface
-#! * The second entry is a map from the covering surface to <A>ramSurf</A>.
-#!   It is given in the form of three lists: The first list maps the vertices
-#!   of the cover to the vertices of <A>ramSurf</A>, the second list maps the
-#!   edges and the third one maps the faces.
-#! * The third entry is a map from the faces of the covering surface to the
-#!   orientation that was used in defining this face.
-#!
-#! The resulting polygonal surface is always closed 
-#! (<Ref Subsect="IsClosedSurface"/>) and orientable 
-#! (<Ref Subsect="IsOrientable"/>). If the original <A>ramSurf</A> was
-#! orientable, it has two connected components, otherwise just one.
-#!
-#! For example, consider the tetrahedron:
-#! @BeginExampleSession
-#! gap> tetCov := OrientationCover(Tetrahedron())[1];;
-#! gap> NumberOfVertices(tetCov);
-#! 8
-#! gap> NumberOfEdges(tetCov);
-#! 12
-#! gap> NumberOfFaces(tetCov);
-#! 8
-#! gap> NumberOfConnectedComponents(tetCov);
-#! 2 
-#! gap> IsIsomorphic(ConnectedComponents(tetCov)[1],Tetrahedron());
-#! true
-#! @EndExampleSession
-#! Since the tetrahedron is orientable, the covering surface has two connected components
-#! both isomorphic to the tetrahedron.
-#! Consider a non orientable surface on four faces:
-#!  <Alt Only="HTML">
-#! &lt;br>&lt;img src="./images/_Wrapper_Image_ProjectivePlane-1.svg"> &lt;/img> &lt;br>
-#! </Alt>
-#! <Alt Only = "LaTeX">
-#! \begin{center}
-#! \includegraphics{images/_Wrapper_Image_ProjectivePlane.pdf}
-#! \end{center}
-#! </Alt>
-#! <Alt Only = "Text">
-#! Image omitted in terminal text
-#! </Alt>
-#! @BeginExampleSession
-#! gap> projPlane := SimplicialSurfaceByDownwardIncidence(
-#! > [ [ 2, 3 ], [ 1, 3 ], [ 1, 2 ], [ 2, 3 ], [ 1, 2 ], [ 1, 3 ] ],
-#! > [ [ 1, 2, 3 ], [ 2, 4, 5 ], [ 3, 4, 6 ], [ 1, 5, 6 ] ]);;
-#! gap> projCov := OrientationCover(projPlane)[1];;
-#! gap> NumberOfVertices(tetCov);
-#! 8
-#! gap> NumberOfEdges(tetCov);
-#! 12
-#! gap> NumberOfFaces(tetCov);
-#! 8
-#! gap> NumberOfConnectedComponents(projCov);
-#! 1
-#! @EndExampleSession
-#! Since <A>ramSurf</A> was not orientable, the covering surface has only one connected component.
-#! 
-#! @Returns a list, where the first entry is a polygonal surface and the
-#! subsequent entries are its vertices, edges and faces
-#! @Arguments ramSurf
-DeclareOperation("OrientationCover", [IsPolygonalComplex and IsNotEdgeRamified]);
-
-
-
-##
-## Undocumented stuff for edge-coloured edge-face-paths
-DeclareAttribute("AssociatedEdgeColouredPolygonalComplex", IsEdgeColouredEdgeFacePath);
+#############################################################################
+##
+##  SimplicialSurface package
+##
+##  Copyright 2012-2018
+##    Markus Baumeister, RWTH Aachen University
+##    Alice Niemeyer, RWTH Aachen University 
+##
+## Licensed under the GPL 3 or later.
+##
+#############################################################################
+
+
+#! @Chapter Paths and orientations
+#! @ChapterLabel Paths
+#!
+#! In sections 
+#! <Ref Sect="Section_Access_OrderedFaceAccess"/> and 
+#! <Ref Sect="Section_Access_OrderedVertexAccess"/> the concepts of 
+#! vertex-edge-paths and 
+#! edge-face-paths were introduced. This chapter documents which methods
+#! are available for these paths (in sections 
+#! <Ref Sect="Section_Paths_VertexEdge"/> and 
+#! <Ref Sect="Section_Paths_EdgeFace"/>). Then it
+#! discusses applications of these paths, namely connectivity 
+#! (<Ref Sect="Section_Paths_Connectivity"/>) and
+#! orientability (<Ref Sect="Section_Orientability"/>).
+
+
+#! @Section Vertex-Edge-Paths
+#! @SectionLabel Paths_VertexEdge
+#!
+#! This section describes all methods for vertex-edge-paths. Intuitively,
+#! vertex-edge-paths describe all paths that are realized by walking only on
+#! the vertices and edges of a polygonal complex.
+#!
+#! We will illustrate several properties with vertex-edge-paths that are
+#! defined on this simplicial surface:
+ 
+#!  <Alt Only="HTML">
+#! &lt;br>&lt;img src='./images/_Wrapper_paths-1-1.svg'> &lt;/img> &lt;br>
+#! </Alt>
+#! <Alt Only = "LaTeX">
+#! \begin{center}
+#! \includegraphics{images/_Wrapper_paths-1.pdf}
+#! \end{center}
+#! </Alt>
+#! <Alt Only = "Text">
+#! Image omitted in terminal text
+            #! </Alt>
+#! @ExampleSession
+#! gap> hex := SimplicialSurfaceByDownwardIncidence( 
+#! >      [ [1,7],[2,7],[3,7],[4,7],[5,7],[6,7],[1,2],[2,3],[3,4],[4,5],[5,6],[1,6] ],
+#! >      [ [1,2,7],[2,3,8],[3,4,9],[4,5,10],[5,6,11],[1,6,12] ]);;
+#! @EndExampleSession
+
+#! @BeginChunk Definition_VertexEdgePath
+#! A <E>vertex-edge-path</E> in a polygonal complex is a tuple
+#! <M>(v_1, e_1, v_2, e_2, \ldots ,v_n, e_n, v_{{n+1}})</M> such that
+#! * The <M>v_i</M> are vertices of the polygonal complex
+#! * The <M>e_j</M> are edges of the polygonal complex
+#! * For the edge <M>e_j</M> the set of incident vertices is <M>\{v_j,v_{{j+1}}\}</M>
+#! @EndChunk
+
+#! <ManSection Label="VertexEdgePath">
+#!   <Oper Name="VertexEdgePath" Arg="complex, path" 
+#!      Label="for IsPolygonalComplex and IsDenseList"
+#!      Comm="Construct a vertex-edge-path from a polygonal complex and a list"/>
+#!   <Oper Name="VertexEdgePathNC" Arg="complex, path" 
+#!      Label="for IsPolygonalComplex and IsDenseList"
+#!      Comm="Construct a vertex-edge-path from a polygonal complex and a list"/>
+#!   <Returns>A VertexEdgePath-&GAP;-object</Returns>
+#!   <Filt Name="IsVertexEdgePath" Arg="object" Label="for IsObject" Type="category"
+#!      Comm="Check whether a given object is a VertexEdgePath"/>
+#!   <Returns><K>true</K> or <K>false</K></Returns>
+#!   <Description>
+#!     The method <K>VertexEdgePath</K> constructs a new vertex-edge-path from
+#!     a polygonal complex and a dense list of positive integers (alternating
+#!     vertices and edges). The
+#!     method <K>IsVertexEdgePath</K> checks if a given &GAP;-object
+#!     represents such a path.
+#!
+#!     We illustrate this with two paths on the simplicial surface that was
+#!     introduced at the start of section 
+#!     <Ref Sect="Section_Paths_VertexEdge"/>.
+#!      <Alt Only="HTML">
+#! &lt;br>&lt;img src="./images/_Wrapper_Image_SixTriangles_AlphaAndOmega-1.svg"> &lt;/img> &lt;br>
+#! </Alt>
+#! <Alt Only = "LaTeX">
+#! \begin{center}
+#! \includegraphics{images/_Wrapper_Image_SixTriangles_AlphaAndOmega.pdf}
+#! \end{center}
+#! </Alt>
+#! <Alt Only = "Text">
+#! Image omitted in terminal text
+#! </Alt>
+#!     @ExampleSession
+#! gap> alphaPath := VertexEdgePath(hex, [2,2,7,5,5,10,4,9,3,3,7,6,6]);
+#! | v2, E2, v7, E5, v5, E10, v4, E9, v3, E3, v7, E6, v6 |
+#! gap> omegaPath := VertexEdgePath(hex, [3,9,4,10,5,5,7,6,6,12,1,7,2]);
+#! | v3, E9, v4, E10, v5, E5, v7, E6, v6, E12, v1, E7, v2 |
+#!     @EndExampleSession
+#!
+#!     @InsertChunk Definition_VertexEdgePath
+#!
+#!      <Alt Only="HTML">
+#! &lt;br>&lt;img src="./images/_Wrapper_Image_SixTriangles_CircleAndClover-1.svg"> &lt;/img> &lt;br>
+#! </Alt>
+#! <Alt Only = "LaTeX">
+#! \begin{center}
+#! \includegraphics{images/_Wrapper_Image_SixTriangles_CircleAndClover.pdf}
+#! \end{center}
+#! </Alt>
+#! <Alt Only = "Text">
+#! Image omitted in terminal text
+#! </Alt>
+#!     @ExampleSession
+#! gap> circlePath := VertexEdgePath( hex, [1,7,2,8,3,9,4,10,5,11,6,12,1] );
+#! ( v1, E7, v2, E8, v3, E9, v4, E10, v5, E11, v6, E12, v1 )
+#! gap> cloverPath := VertexEdgePath( hex, [1,7,2,2,7,5,5,11,6,6,7,3,3,9,4,4,7,1,1] );
+#! ( v1, E7, v2, E2, v7, E5, v5, E11, v6, E6, v7, E3, v3, E9, v4, E4, v7, E1, v1 )
+#!     @EndExampleSession
+#!
+#!     The elements of a vertex-edge-path can be accessed by using the methods
+#!     <K>PathAsList</K> (<Ref Subsect="VertexEdge_PathAsList"/>), 
+#!     <K>VerticesAsList</K> (<Ref Subsect="VertexEdge_VerticesAsList"/>) and 
+#!     <K>EdgesAsList</K> (<Ref Subsect="VertexEdge_EdgesAsList"/>).
+#!
+#!     Some shorter (but more ambiguous) constructors are 
+#!     <K>VertexEdgePathByVertices</K> 
+#!     (<Ref Subsect="VertexEdgePathByVertices"/>) and
+#!     <K>VertexEdgePathByEdges</K> (<Ref Subsect="VertexEdgePathByEdges"/>).
+#!
+#!     The NC-version does not check if the
+#!     given <A>path</A> is a list 
+#!     <M>[v_1,e_1,v_2,e_2,\ldots,v_n,e_n,v_{{n+1}}]</M> that fulfills these
+#!     conditions.
+#!   </Description>
+#! </ManSection>
+# No AutoDoc-documentation since the order of the next two entries should
+# be switched
+DeclareOperation( "VertexEdgePath", [IsPolygonalComplex, IsDenseList] );
+DeclareOperation( "VertexEdgePathNC", [IsPolygonalComplex, IsDenseList] );
+
+
+#! @BeginGroup VertexEdgePathByVertices
+#! @Description
+#! Construct a new vertex-edge-path (<Ref Subsect="VertexEdgePath"/>) from a
+#! polygonal complex and a dense list of vertices. Every two adjacent vertices
+#! have to be connected by an edge. If there are multiple such edges, the one
+#! with the smallest label is used. If the given <A>vertexList</A> is empty,
+#! <K>fail</K> is returned.
+#!
+#! With this the paths from <Ref Subsect="VertexEdgePath"/> can be defined
+#! more compactly:
+#! @BeginExampleSession
+#! gap> newAlpha := VertexEdgePathByVertices( hex, [2,7,5,4,3,7,6] );
+#! | v2, E2, v7, E5, v5, E10, v4, E9, v3, E3, v7, E6, v6 |
+#! gap> alphaPath = newAlpha;
+#! true
+#! gap> newOmega := VertexEdgePathByVertices( hex, [3,4,5,7,6,1,2] );
+#! | v3, E9, v4, E10, v5, E5, v7, E6, v6, E12, v1, E7, v2 |
+#! gap> omegaPath = newOmega;
+#! true
+#! @EndExampleSession
+#!      <Alt Only="HTML">
+#! &lt;br>&lt;img src="./images/_Wrapper_Image_SixTriangles_AlphaAndOmega-1.svg"> &lt;/img> &lt;br>
+#! </Alt>
+#! <Alt Only = "LaTeX">
+#! \begin{center}
+#! \includegraphics{images/_Wrapper_Image_SixTriangles_AlphaAndOmega.pdf}
+#! \end{center}
+#! </Alt>
+#! <Alt Only = "Text">
+#! Image omitted in terminal text
+#! </Alt>
+#! 
+#! An example of the ambiguous nature is this triangular complex:
+ 
+#!  <Alt Only="HTML">
+#! &lt;br>&lt;img src='./images/_Wrapper_paths-2-1.svg'> &lt;/img> &lt;br>
+#! </Alt>
+#! <Alt Only = "LaTeX">
+#! \begin{center}
+#! \includegraphics{images/_Wrapper_paths-2.pdf}
+#! \end{center}
+#! </Alt>
+#! <Alt Only = "Text">
+#! Image omitted in terminal text
+            #! </Alt>
+#! @BeginExampleSession
+#! gap> eye := TriangularComplexByDownwardIncidence(
+#! >            [[1,2],[2,3],[1,3],[2,4],[3,4],[2,3]], [[1,2,3],[4,5,6]]);;
+#! gap> VertexEdgePathByVertices( eye, [1,2,3,4] );
+#! | v1, E1, v2, E2, v3, E5, v4 |
+#! gap> VertexEdgePathByVertices( eye, [2,3,2] );
+#! ( v2, E2, v3, E2, v2 )
+#! @EndExampleSession
+#!
+#! The NC-version does not check whether the given <A>vertexList</A> consists
+#! of vertices in <A>complex</A> and whether every two adjacent vertices are
+#! connected by an edge.
+#!
+#! @Returns a vertex-edge-path or <K>fail</K>
+#! @Arguments complex, vertexList
+DeclareOperation( "VertexEdgePathByVertices", [IsPolygonalComplex, IsDenseList] );
+#! @Arguments complex, vertexList
+DeclareOperation( "VertexEdgePathByVerticesNC", [IsPolygonalComplex, IsDenseList] );
+#! @EndGroup
+
+
+#! @BeginGroup VertexEdgePathByEdges
+#! @Description
+#! Construct a new vertex-edge-path (<Ref Subsect="VertexEdgePath"/>) from a
+#! polygonal complex and a dense list of edges. Every two adjacent edges
+#! have to be connected by a vertex. If any vertex position is ambiguous (for
+#! example if only one edge is given), the smallest possible vertex is chosen
+#! to be traversed first.
+#!
+#! With this the paths from <Ref Subsect="VertexEdgePath"/> can be defined
+#! more compactly:
+#! @BeginExampleSession
+#! gap> newAlpha := VertexEdgePathByEdges( hex, [2,5,10,9,3,6] );
+#! | v2, E2, v7, E5, v5, E10, v4, E9, v3, E3, v7, E6, v6 |
+#! gap> alphaPath = newAlpha;
+#! true
+#! gap> newOmega := VertexEdgePathByEdges( hex, [9,10,5,6,12,7] );
+#! | v3, E9, v4, E10, v5, E5, v7, E6, v6, E12, v1, E7, v2 |
+#! gap> omegaPath = newOmega;
+#! true
+#! @EndExampleSession
+#!      <Alt Only="HTML">
+#! &lt;br>&lt;img src="./images/_Wrapper_Image_SixTriangles_AlphaAndOmega-1.svg"> &lt;/img> &lt;br>
+#! </Alt>
+#! <Alt Only = "LaTeX">
+#! \begin{center}
+#! \includegraphics{images/_Wrapper_Image_SixTriangles_AlphaAndOmega.pdf}
+#! \end{center}
+#! </Alt>
+#! <Alt Only = "Text">
+#! Image omitted in terminal text
+#! </Alt>
+#! 
+#! An example of the ambiguous nature is this triangular complex:
+ 
+#!  <Alt Only="HTML">
+#! &lt;br>&lt;img src='./images/_Wrapper_paths-3-1.svg'> &lt;/img> &lt;br>
+#! </Alt>
+#! <Alt Only = "LaTeX">
+#! \begin{center}
+#! \includegraphics{images/_Wrapper_paths-3.pdf}
+#! \end{center}
+#! </Alt>
+#! <Alt Only = "Text">
+#! Image omitted in terminal text
+            #! </Alt>
+#! @BeginExampleSession
+#! gap> eye := TriangularComplexByDownwardIncidence(
+#! >            [[1,2],[2,3],[1,3],[2,4],[3,4],[2,3]], [[1,2,3],[4,5,6]]);;
+#! gap> VertexEdgePathByEdges( eye, [2] );
+#! | v2, E2, v3 |
+#! gap> VertexEdgePathByEdges( eye, [2,6] );
+#! ( v2, E2, v3, E6, v2 )
+#! @EndExampleSession
+#!
+#! The NC-version does not check whether the given <A>edgeList</A> consists
+#! of edges in <A>complex</A>.
+#!
+#! @Returns a vertex-edge-path
+#! @Arguments complex, edgeList
+DeclareOperation( "VertexEdgePathByEdges", [IsPolygonalComplex, IsDenseList] );
+#! @Arguments complex, edgeList
+DeclareOperation( "VertexEdgePathByEdgesNC", [IsPolygonalComplex, IsDenseList] );
+#! @EndGroup
+
+
+#! @BeginGroup VertexEdge_PathAsList
+#! @Description
+#!   Return the complete vertex-edge-path as a list (with vertices and
+#!   edges alternating), starting with a vertex.
+#!   
+#!   For some examples from <K>VertexEdgePath</K> 
+#!   (<Ref Subsect="VertexEdgePath"/>) in the simplicial surface from the 
+#!   start of section <Ref Sect="Section_Paths_VertexEdge"/>:
+#!   @ExampleSession
+#! gap> alphaPath;
+#! | v2, E2, v7, E5, v5, E10, v4, E9, v3, E3, v7, E6, v6 |
+#! gap> PathAsList( alphaPath );
+#! [ 2, 2, 7, 5, 5, 10, 4, 9, 3, 3, 7, 6, 6 ]
+#! gap> omegaPath;
+#! | v3, E9, v4, E10, v5, E5, v7, E6, v6, E12, v1, E7, v2 |
+#! gap> PathAsList( omegaPath );
+#! [ 3, 9, 4, 10, 5, 5, 7, 6, 6, 12, 1, 7, 2 ]
+#! gap> circlePath;
+#! ( v1, E7, v2, E8, v3, E9, v4, E10, v5, E11, v6, E12, v1 )
+#! gap> PathAsList( circlePath );
+#! [ 1, 7, 2, 8, 3, 9, 4, 10, 5, 11, 6, 12, 1 ]
+#! gap> cloverPath;
+#! ( v1, E7, v2, E2, v7, E5, v5, E11, v6, E6, v7, E3, v3, E9, v4, E4, v7, E1, v1 )
+#! gap> PathAsList( cloverPath );
+#! [ 1, 7, 2, 2, 7, 5, 5, 11, 6, 6, 7, 3, 3, 9, 4, 4, 7, 1, 1 ]
+#!   @EndExampleSession
+#! @Arguments vertexEdgePath
+#! @Returns a list of positive integers
+DeclareAttribute( "PathAsList", IsVertexEdgePath );
+#! @EndGroup
+
+#! @BeginGroup VertexEdge_VerticesAsList
+#! @Description
+#!   Return the vertices of the vertex-edge-path as a list.
+#!
+#!   For the examples from <K>VertexEdgePath</K> 
+#!   (<Ref Subsect="VertexEdgePath"/>) in the simplicial surface from the 
+#!   start of section <Ref Sect="Section_Paths_VertexEdge"/>:
+#!   @ExampleSession
+#! gap> VerticesAsList( alphaPath );
+#! [ 2, 7, 5, 4, 3, 7, 6 ]
+#! gap> VerticesAsList( omegaPath );
+#! [ 3, 4, 5, 7, 6, 1, 2 ]
+#! gap> VerticesAsList( circlePath );
+#! [ 1, 2, 3, 4, 5, 6, 1 ]
+#! gap> VerticesAsList( cloverPath );
+#! [ 1, 2, 7, 5, 6, 7, 3, 4, 7, 1 ]
+#!   @EndExampleSession
+#! @Arguments vertexEdgePath
+#! @Returns a list of positive integers
+DeclareAttribute( "VerticesAsList", IsVertexEdgePath );
+#! @EndGroup
+
+#! @BeginGroup VertexEdge_EdgesAsList
+#! @Description
+#!     Return the edges of the vertex-edge-path as a list.
+#!
+#!   For the examples from <K>VertexEdgePath</K> 
+#!   (<Ref Subsect="VertexEdgePath"/>) in the simplicial surface from the 
+#!   start of section <Ref Sect="Section_Paths_VertexEdge"/>:
+#!   @ExampleSession
+#! gap> EdgesAsList( alphaPath );
+#! [ 2, 5, 10, 9, 3, 6 ]
+#! gap> EdgesAsList( omegaPath );
+#! [ 9, 10, 5, 6, 12, 7 ]
+#! gap> EdgesAsList( circlePath );
+#! [ 7, 8, 9, 10, 11, 12 ]
+#! gap> EdgesAsList( cloverPath );
+#! [ 7, 2, 5, 11, 6, 3, 9, 4, 1 ]
+#!   @EndExampleSession
+#! @Arguments vertexEdgePath
+#! @Returns a list of positive integers
+DeclareAttribute( "EdgesAsList", IsVertexEdgePath );
+#! @EndGroup
+
+
+#! <ManSection Label="VertexEdge_IsClosedPath">
+#!   <Prop Name="IsClosedPath" Arg="vertexEdgePath"
+#!     Label="for IsVertexEdgePath"
+#!     Comm="Return whether the given path is closed"/>
+#!   <Returns><K>true</K> or <K>false</K></Returns>
+#!   <Description>
+#!     Check whether the given vertex-edge-path is closed, i.e. whether
+#!     the first and last vertex in this path are equal.
+#!
+#!     From the example paths (introduced in 
+#!     <Ref Subsect="VertexEdgePath"/> (<K>VertexEdgePath</K>)) only two
+#!     are closed:
+#!     @ExampleSession
+#! gap> IsClosedPath( alphaPath );
+#! false
+#! gap> IsClosedPath( omegaPath );
+#! false
+#! gap> IsClosedPath( circlePath );
+#! true
+#! gap> IsClosedPath( cloverPath );
+#! true
+#!     @EndExampleSession
+#!      <Alt Only="HTML">
+#! &lt;br>&lt;img src="./images/_Wrapper_Image_SixTriangles_CircleAndClover-1.svg"> &lt;/img> &lt;br>
+#! </Alt>
+#! <Alt Only = "LaTeX">
+#! \begin{center}
+#! \includegraphics{images/_Wrapper_Image_SixTriangles_CircleAndClover.pdf}
+#! \end{center}
+#! </Alt>
+#! <Alt Only = "Text">
+#! Image omitted in terminal text
+#! </Alt>
+#!   </Description>
+#! </ManSection>
+# This is documentation for a declaration in dual_path.gd
+
+#! @Description
+#! Return the reversed vertex-edge-path to the given path.
+#!
+#! For the examples from <K>VertexEdgePath</K>
+#! (<Ref Subsect="VertexEdgePath"/>) in the simplicial surface from the
+#! start of section <Ref Sect="Section_Paths_VertexEdge"/>:
+#! @BeginExampleSession
+#! gap> ReversedPath(alphaPath);
+#! | v6, E6, v7, E3, v3, E9, v4, E10, v5, E5, v7, E2, v2 |
+#! gap> ReversedPath(omegaPath);
+#! | v2, E7, v1, E12, v6, E6, v7, E5, v5, E10, v4, E9, v3 |
+#! gap> ReversedPath(circlePath);
+#! ( v1, E12, v6, E11, v5, E10, v4, E9, v3, E8, v2, E7, v1 )
+#! gap> ReversedPath(cloverPath);
+#! ( v1, E1, v7, E4, v4, E9, v3, E3, v7, E6, v6, E11, v5, E5, v7, E2, v2, E7, v1 ) 
+#! @EndExampleSession
+#!
+#! @Arguments vertexEdgePath
+#! @Returns a vertex-edge-path
+DeclareAttribute( "ReversedPath", IsVertexEdgePath );
+
+
+#! <ManSection Label="VertexEdge_IsDuplicateFree">
+#!   <Prop Name="IsDuplicateFree" Arg="vertexEdgePath"
+#!     Label="for IsVertexEdgePath"
+#!     Comm="Return whether the given path is duplicate-free"/>
+#!   <Returns><K>true</K> or <K>false</K></Returns>
+#!   <Description>
+#!     Check whether the given vertex-edge-path is duplicate-free.
+#!
+#!     A vertex-edge-path is duplicate-free if no vertices or edges
+#!     appear twice in it - with one exception: if the path is closed
+#!     (see <Ref Subsect="VertexEdge_IsClosedPath"/>) it does not matter that the
+#!     first and last vertex are the same.
+#!
+#!     From the example paths (introduced in 
+#!     <Ref Subsect="VertexEdgePath"/> (<K>VertexEdgePath</K>)) only two
+#!     are duplicate-free:
+#!     @ExampleSession
+#! gap> IsDuplicateFree( alphaPath );
+#! false
+#! gap> IsDuplicateFree( omegaPath );
+#! true
+#! gap> IsDuplicateFree( circlePath );
+#! true
+#! gap> IsDuplicateFree( cloverPath );
+#! false
+#!     @EndExampleSession
+#!      <Alt Only="HTML">
+#! &lt;br>&lt;img src="./images/_Wrapper_Image_SixTriangles_CircleAndOmega-1.svg"> &lt;/img> &lt;br>
+#! </Alt>
+#! <Alt Only = "LaTeX">
+#! \begin{center}
+#! \includegraphics{images/_Wrapper_Image_SixTriangles_CircleAndOmega.pdf}
+#! \end{center}
+#! </Alt>
+#! <Alt Only = "Text">
+#! Image omitted in terminal text
+#! </Alt>
+#!   </Description>
+#! </ManSection>
+# This is documentation for a declaration in dual_path.gd
+
+
+#! @BeginGroup VertexEdge_VerticesAsPerm
+#! @Description
+#!     If a vertex-edge-path is closed and duplicate-free, it induces
+#!     a cyclic permutation on its vertices. This method returns that
+#!     permutation.
+#! 
+#!     We illustrate this with
+#!     the circle path from <K>VertexEdgePath</K> 
+#!     (<Ref Sect="VertexEdgePath"/>).
+#!      <Alt Only="HTML">
+#! &lt;br>&lt;img src="./images/_Wrapper_Image_SixTriangles_Circle-1.svg"> &lt;/img> &lt;br>
+#! </Alt>
+#! <Alt Only = "LaTeX">
+#! \begin{center}
+#! \includegraphics{images/_Wrapper_Image_SixTriangles_Circle.pdf}
+#! \end{center}
+#! </Alt>
+#! <Alt Only = "Text">
+#! Image omitted in terminal text
+#! </Alt>
+#!     @ExampleSession
+#! gap> circlePath;
+#! ( v1, E7, v2, E8, v3, E9, v4, E10, v5, E11, v6, E12, v1 )
+#! gap> VerticesAsPerm(circlePath);
+#! (1,2,3,4,5,6)
+#!     @EndExampleSession
+#! @Arguments vertexEdgePath
+#! @Returns a permutation
+DeclareAttribute( "VerticesAsPerm", IsVertexEdgePath );
+#! @EndGroup
+
+
+#! @BeginGroup VertexEdge_EdgesAsPerm
+#! @Description
+#!     If a vertex-edge-path is closed and duplicate-free, it induces
+#!     a cyclic permutation on its edges. This method returns that
+#!     permutation.
+#!
+#!     We illustrate this with
+#!     the circle path from <K>VertexEdgePath</K> 
+#!     (<Ref Sect="VertexEdgePath"/>).
+#!      <Alt Only="HTML">
+#! &lt;br>&lt;img src="./images/_Wrapper_Image_SixTriangles_Circle-1.svg"> &lt;/img> &lt;br>
+#! </Alt>
+#! <Alt Only = "LaTeX">
+#! \begin{center}
+#! \includegraphics{images/_Wrapper_Image_SixTriangles_Circle.pdf}
+#! \end{center}
+#! </Alt>
+#! <Alt Only = "Text">
+#! Image omitted in terminal text
+#! </Alt>
+#!     @ExampleSession
+#! gap> circlePath;
+#! ( v1, E7, v2, E8, v3, E9, v4, E10, v5, E11, v6, E12, v1 )
+#! gap> EdgesAsPerm(circlePath);
+#! (7,8,9,10,11,12)
+#!     @EndExampleSession
+#! @Arguments vertexEdgePath
+#! @Returns a permutation
+DeclareAttribute( "EdgesAsPerm", IsVertexEdgePath );
+#! @EndGroup
+
+#! @BeginGroup VertexEdge_ConcatenationOfPaths
+#! @Description
+#! Return the concatenation of two VertexEdgePath where the last vertex of the first path is the first vertex of the second path.
+#! We illustrate this with
+#! the circle path from <K>VertexEdgePath</K>
+#! (<Ref Sect="VertexEdgePath"/>).
+#! @BeginExampleSession
+#! gap> path1:=VertexEdgePathByVertices(hex,[1,2,3,4]);
+#! | v1, E7, v2, E8, v3, E9, v4 |
+#! gap> path2:=VertexEdgePathByVertices(hex,[4,5,6,1]);
+#! | v4, E10, v5, E11, v6, E12, v1 |
+#! gap> concat:=ConcatenationOfPaths(hex,path1,path2);
+#! ( v1, E7, v2, E8, v3, E9, v4, E10, v5, E11, v6, E12, v1 )
+#! gap> concat=circlePath;
+#! true
+#! @EndExampleSession
+#!
+#! @Returns a vertex-edge-path
+#! @Arguments complex, vertexEdgePath, vertexEdgePath
+DeclareOperation( "ConcatenationOfPaths", [IsTwistedPolygonalComplex, IsVertexEdgePath, IsVertexEdgePath] );
+#! @EndGroup
+
+#! @BeginGroup VertexEdge_ShiftCyclicPath
+#! @Description
+#! Shift the vertex-edge-path <A>path</A> such that the given vertex is the start vertex and the given edge is the first edge.
+#! The path has to be closed and duplicate-free. 
+#! 
+#! This method returns a vertex-edge-path.
+#!
+#! For example, consider the following simplicial surface:
+#!  <Alt Only="HTML">
+#! &lt;br>&lt;img src="./images/_Wrapper_Image_FourGon-1.svg"> &lt;/img> &lt;br>
+#! </Alt>
+#! <Alt Only = "LaTeX">
+#! \begin{center}
+#! \includegraphics{images/_Wrapper_Image_FourGon.pdf}
+#! \end{center}
+#! </Alt>
+#! <Alt Only = "Text">
+#! Image omitted in terminal text
+#! </Alt>
+#! @BeginExampleSession
+#! gap> fourGon := SimplicialSurfaceByDownwardIncidence(
+#! >    [[1,2],[1,3],[1,4],[1,5],[2,3],[3,4],[4,5],[2,5]],
+#! >    [[1,2,5],[2,3,6],[3,4,7],[1,4,8]] );;
+#! gap> path:=VertexEdgePathByEdges(fourGon,[5,6,7,8]);
+#! ( v2, E5, v3, E6, v4, E7, v5, E8, v2 )
+#! gap> ShiftCyclicPath(path,2,5);
+#! ( v2, E5, v3, E6, v4, E7, v5, E8, v2 )
+#! gap> ShiftCyclicPath(path,4,6);
+#! ( v4, E6, v3, E5, v2, E8, v5, E7, v4 )
+#! @EndExampleSession
+#!
+#! @Returns a vertex-edge-path
+#! @Arguments path, vertex, edge
+DeclareOperation("ShiftCyclicPath", [IsVertexEdgePath, IsPosInt, IsPosInt]);
+#! @Arguments path, vertex, edge
+DeclareOperation("ShiftCyclicPathNC", [IsVertexEdgePath, IsPosInt, IsPosInt]);
+#! @EndGroup
+
+#! @BeginGroup
+#! @Description
+#! Return the polygonal complex for which the given vertex-edge-path is
+#! defined.
+#!
+#! @Returns a polygonal complex
+#! @Arguments vertexEdgePath
+DeclareAttribute( "AssociatedPolygonalComplex", IsVertexEdgePath );
+#! @EndGroup
+
+#! @BeginGroup AllClosedVertexEdgePaths
+#! @Description
+#! Compute for the given polygonal complex <A>complex</A> all closed vertex-edge-paths.
+#!
+#! For example consider the following triangular complex:
+#!  <Alt Only="HTML">
+#! &lt;br>&lt;img src="./images/_Wrapper_Image_Butterfly-1.svg"> &lt;/img> &lt;br>
+#! </Alt>
+#! <Alt Only = "LaTeX">
+#! \begin{center}
+#! \includegraphics{images/_Wrapper_Image_Butterfly.pdf}
+#! \end{center}
+#! </Alt>
+#! <Alt Only = "Text">
+#! Image omitted in terminal text
+#! </Alt>
+#! @BeginLogSession
+#! gap> butterfly:=SimplicialSurfaceByDownwardIncidence(
+#! > [[1,2],[1,3],[2,3],[3,4],[1,4]],[[1,2,3],[2,4,5]]);;
+#! gap> AllClosedVertexEdgePaths(butterfly);
+#! [ ( v3, E2, v1, E5, v4, E4, v3 ), ( v3, E3, v2, E1, v1, E2, v3 ),
+#!  ( v3, E3, v2, E1, v1, E5, v4, E4, v3 ) ]
+#! @EndLogSession
+#! @Returns a list of vertex-edge-paths
+#! @Arguments complex
+DeclareOperation( "AllClosedVertexEdgePaths", [IsTwistedPolygonalComplex] );
+#! @EndGroup
+
+
+## Coloured output-attributes
+DeclareAttribute( "ViewInformation", IsVertexEdgePath );
+
+#! @Section Perimeter paths
+#! @SectionLabel Paths_Perimeter
+#!
+#! This section describes <E>perimeter paths</E>, which are special
+#! vertex-edge-paths that additionally store the face which they
+#! encircle. They are returned by
+#! methods like <K>PerimeterPathsOfFaces</K> 
+#! (<Ref Subsect="PerimeterPathsOfFaces"/>) and <K>Orientation</K>
+#! (<Ref Subsect="Orientation"/>).
+#!
+#! Mathematically, a perimerter path is a closed vertex-edge-path that
+#! encircles a face. For example, consider the tetrahedron
+#! (<Ref Subsect="Tetrahedron"/>):
+#!  <Alt Only="HTML">
+#! &lt;br>&lt;img src="./images/_Wrapper_TIKZ_Tetrahedron_constructor-1.svg"> &lt;/img> &lt;br>
+#! </Alt>
+#! <Alt Only = "LaTeX">
+#! \begin{center}
+#! \includegraphics{images/_Wrapper_TIKZ_Tetrahedron_constructor.pdf}
+#! \end{center}
+#! </Alt>
+#! <Alt Only = "Text">
+#! Image omitted in terminal text
+#! </Alt>
+#! @BeginExampleSession
+#! gap> tet := Tetrahedron();;
+#! gap> PerimeterPathOfFace(tet, 1);
+#! ( v1, E1, v2, E4, v3, E2, v1 )
+#! gap> EdgesOfFace(tet, 1);
+#! [ 1, 2, 4 ]
+#! gap> VerticesOfFace(tet, 1);
+#! [ 1, 2, 3 ]
+#! @EndExampleSession
+#!
+#! Additionally, given a perimeter path, we sometimes need to access
+#! the face it encircles. For most surfaces this is unproblematic,
+#! but there are some exceptions, like the Janus-head
+#! (<Ref Subsect="JanusHead"/>). For this reason, the attribute
+#! <K>Face</K> (<Ref Subsect="PerimeterPath_Face"/>) was introduced.
+#!  <Alt Only="HTML">
+#! &lt;br>&lt;img src="./images/_Wrapper_TIKZ_Janus_constructor-1.svg"> &lt;/img> &lt;br>
+#! </Alt>
+#! <Alt Only = "LaTeX">
+#! \begin{center}
+#! \includegraphics{images/_Wrapper_TIKZ_Janus_constructor.pdf}
+#! \end{center}
+#! </Alt>
+#! <Alt Only = "Text">
+#! Image omitted in terminal text
+#! </Alt>
+#! @BeginExampleSession
+#! gap> janus := JanusHead();;
+#! gap> EdgesOfFace(janus,1) = EdgesOfFace(janus,2);
+#! true
+#! gap> VerticesOfFace(janus,1) = VerticesOfFace(janus, 2);
+#! true
+#! gap> perims := PerimeterPathsOfFaces(janus);
+#! [ ( v1, E1, v2, E3, v3, E2, v1 ), ( v1, E1, v2, E3, v3, E2, v1 ) ]
+#! gap> perims[1] = perims[2];
+#! false
+#! gap> Face(perims[1]);
+#! 1
+#! @EndExampleSession
+#!
+#! 
+
+
+
+#! <ManSection Label="IsPerimeterPath">
+#!   <Prop Name="IsPerimeterPath" Arg="object"
+#!     Label="for IsObject"
+#!     Comm="Return whether the given object is a perimeter path"/>
+#!   <Returns><K>true</K> or <K>false</K></Returns>
+#!   <Description>
+#!      The method <K>IsPerimeterPath</K> checks whether the given object
+#!      is a closed vertex-edge-path that encircles a face.
+#!   </Description>
+#! </ManSection>
+
+
+#! @BeginGroup PerimeterPath_Face
+#! @Description
+#! Return the face to which this perimeter path belongs.
+#!
+#! @Returns a face
+#! @Arguments perimPath
+DeclareAttribute( "Face", IsPerimeterPath );
+#! @EndGroup
+
+
+#! @BeginGroup PerimeterPath
+#! @Description
+#! Construct a perimeter path from a vertex-edge-path and a 
+#! face. If the face is not given, but can be uniquely reconstructed
+#! from the vertex-edge-path, this will be done.
+#!
+#! The NC-version does not check whether <A>face</A> is a face of
+#! the underlying complex and whether it matches to the given
+#! <A>vePath</A>. It also does not check whether the vertex-edge-path
+#! is closed.
+#!
+#! @Returns a perimeter path
+#! @Arguments vePath, face
+DeclareOperation( "PerimeterPath", [IsVertexEdgePath, IsPosInt] );
+#! @Arguments vePath, face
+DeclareOperation( "PerimeterPathNC", [IsVertexEdgePath, IsPosInt] );
+#! @Arguments vePath
+DeclareOperation( "PerimeterPath", [IsVertexEdgePath] );
+#! @EndGroup
+
+
+#! @Section Edge-Face-Paths
+#! @SectionLabel Paths_EdgeFace
+#!
+#! This section describes edge-face-paths. Intuitively, an
+#! edge-face-path is a sequence of faces that are connected by edges.
+#! More formally:
+#!
+#! @InsertChunk Definition_EdgeFacePath
+#!
+
+#TODO replace old definition by this
+#! @BeginChunk Definition_EdgeFacePath
+#! An <E>edge-face-path</E> in a polygonal complex is a tuple
+#! <M>(e_1, f_1, e_2, f_2, \ldots ,e_n, f_n, e_{{n+1}})</M> such that
+#! * The <M>e_i</M> are edges of the polygonal complex
+#! * The <M>f_j</M> are faces of the polygonal complex
+#! * The edges <M>e_j</M> and <M>e_{{j+1}}</M> occur in two different
+#!   positions in the perimeter of the face <M>f_j</M>.
+#! @EndChunk
+
+#! For polygonal complexes, it is sufficient to store the alternating
+#!      list of edges and faces, i.e <K>PathAsList</K> 
+#!      (<Ref Subsect="VertexEdge_PathAsList"/>).
+
+#! We illustrate the polygonal case on this simplicial surface:
+ 
+#!  <Alt Only="HTML">
+#! &lt;br>&lt;img src='./images/_Wrapper_paths-4-1.svg'> &lt;/img> &lt;br>
+#! </Alt>
+#! <Alt Only = "LaTeX">
+#! \begin{center}
+#! \includegraphics{images/_Wrapper_paths-4.pdf}
+#! \end{center}
+#! </Alt>
+#! <Alt Only = "Text">
+#! Image omitted in terminal text
+            #! </Alt>
+#! @ExampleSession
+#! gap> thinTorus := SimplicialSurfaceByDownwardIncidence(
+#! >      [[1,2],[2,3],[1,3],[1,4],[1,5],[2,5],[2,6],[3,6],[3,4],
+#! >        [4,5],[5,6],[4,6],[1,4],[1,5],[2,5],[2,6],[3,6],[3,4]],
+#! >      [[4,5,10],[1,5,6],[6,7,11],[2,7,8],[8,9,12],[3,4,9],
+#! >        [10,13,14],[1,14,15],[11,15,16],[2,16,17],[12,17,18],[3,13,18]]);;
+#! @EndExampleSession
+
+#! <ManSection Label="EdgeFacePath">
+#!   <Oper Name="EdgeFacePath" Arg="complex, path" 
+#!      Label="for IsPolygonalComplex and IsDenseList"
+#!      Comm="Construct an edge-face-path from a polygonal complex and a list"/>
+#!   <Oper Name="EdgeFacePathNC" Arg="complex, path" 
+#!      Label="for IsPolygonalComplex and IsDenseList"
+#!      Comm="Construct an edge-face-path from a polygonal complex and a list"/>
+#!   <Returns>An EdgeFacePath-&GAP;-object</Returns>
+#!   <Filt Name="IsEdgeFacePath" Arg="object" Label="for IsObject" Type="category"
+#!      Comm="Check whether a given object is an EdgeFacePath"/>
+#!   <Returns><K>true</K> or <K>false</K></Returns>
+#!   <Description>
+#!     The method <K>EdgeFacePath</K> constructs a new edge-face-path from
+#!     a polygonal complex and one (or two) dense list of positive integers. The
+#!     method <K>IsEdgeFacePath</K> checks if a given &GAP;-object
+#!     represents such a path.
+#!
+#!     The list <A>path</A> is an alternating list of edges and faces of
+#!     the given polygonal complex <A>complex</A> (starting and ending with an 
+#!     edge).
+#!
+#!     We illustrate this with a path on the simplicial surface from the start
+#!     of section
+#!     <Ref Sect="Section_Paths_EdgeFace"/>.
+ 
+#!  <Alt Only="HTML">
+#! &lt;br>&lt;img src='./images/_Wrapper_paths-1-1.svg'> &lt;/img> &lt;br>
+#! </Alt>
+#! <Alt Only = "LaTeX">
+#! \begin{center}
+#! \includegraphics{images/_Wrapper_paths-1.pdf}
+#! \end{center}
+#! </Alt>
+#! <Alt Only = "Text">
+#! Image omitted in terminal text
+            #! </Alt>
+#!
+#!     @InsertChunk Definition_EdgeFacePath
+#!
+#!     @ExampleSession
+#! gap> edgeFacePath := EdgeFacePath( thinTorus, [13,7,14,8,15,9,11,3,7,4,8,5,9] );
+#! | e13, F7, e14, F8, e15, F9, e11, F3, e7, F4, e8, F5, e9 |
+#! gap> IsEdgeFacePath(edgeFacePath);
+#! true
+#! gap> IsList(edgeFacePath);
+#! false
+#! gap> IsEdgeFacePath( [13,7,14,8,15,9,11,3,7,4,8,5,9] );
+#! false
+#!     @EndExampleSession
+#!  
+#!     The elements of a vertex-edge-path can be accessed by using the methods
+#!     <K>PathAsList</K> (<Ref Subsect="EdgeFace_PathAsList"/>),
+#!     <K>EdgesAsList</K> (<Ref Subsect="EdgeFace_EdgesAsList"/>) and 
+#!     <K>FacesAsList</K> (<Ref Subsect="EdgeFace_FacesAsList"/>).
+#!
+#!     The NC-version does not check if the
+#!     given <A>path</A> is a list 
+#!     <M>[e_1,f_1,e_2,f_2,\ldots,e_n,f_n,e_{{n+1}}]</M> that fulfills these
+#!     conditions.
+#!   </Description>
+#! </ManSection>
+# No AutoDoc-documentation since the order of the next two entries should
+# be switched
+DeclareOperation( "EdgeFacePath", [IsPolygonalComplex, IsDenseList] );
+DeclareOperation( "EdgeFacePathNC", [IsPolygonalComplex, IsDenseList] );
+
+#! @BeginGroup EdgeFacePathByEdges
+#! @Description
+#! Construct a new edge-face-path (<Ref Subsect="EdgeFacePath"/>) from a
+#! polygonal complex and a dense list of edges. Every two adjacent edges
+#! have to be connected by a face. If there are multiple such faces, the one
+#! with the smallest label is used. If the given <A>edgeList</A> is empty,
+#! <K>fail</K> is returned.
+#!
+#! With this the paths from <Ref Subsect="EdgeFacePath"/> can be defined
+#! more compactly:
+#! @BeginExampleSession
+#! gap> edgeFacePath:=EdgeFacePathByEdges(thinTorus,[13,14,15,11,7,8,9]);
+#! | e13, F7, e14, F8, e15, F9, e11, F3, e7, F4, e8, F5, e9 |
+#! gap> IsEdgeFacePath(edgeFacePath);
+#! true
+#! @EndExampleSession
+#!
+#! The NC-version does not check whether the given <A>edgeList</A> consists
+#! of edges in <A>complex</A> and whether every two adjacent edges are
+#! connected by an face.
+#!
+#! @Returns a edge-face-path or <K>fail</K>
+#! @Arguments complex, vertexList
+DeclareOperation( "EdgeFacePathByEdges", [IsPolygonalComplex, IsDenseList] );
+#! @Arguments complex, edgeList
+DeclareOperation( "EdgeFacePathByEdgesNC", [IsPolygonalComplex, IsDenseList] );
+#! @EndGroup
+
+
+#! @BeginGroup EdgeFacePathByFaces
+#! @Description
+#! Construct a new edge-face-path (<Ref Subsect="EdgeFacePath"/>) from a
+#! polygonal complex and a dense list of faces. Every two adjacent faces
+#! have to be connected by an edge.
+#! The first and the last edge are not clearly given by the faces. 
+#! So by default they are an edge which is not between the first and the 
+#! second face and not between the penultimate and the last edge. 
+#! If different edges are available inner edges are preferred and the 
+#! smallest possible edge is chosen.
+#!
+#! With this the paths from <Ref Subsect="EdgeFacePath"/> can be defined
+#! more compactly:
+#! @BeginExampleSession
+#! gap> edgeFacePath1:=EdgeFacePathByFaces(thinTorus,[7,8,9,3,4,5],10,9);
+#! | e10, F7, e14, F8, e15, F9, e11, F3, e7, F4, e8, F5, e9 |
+#! gap> IsEdgeFacePath(edgeFacePath1);
+#! true
+#! gap> edgeFacePath2:=EdgeFacePathByFaces(thinTorus,[7,8,9,3,4,5]);
+#! | e10, F7, e14, F8, e15, F9, e11, F3, e7, F4, e8, F5, e9 |
+#! gap> IsEdgeFacePath(edgeFacePath2);
+#! true
+#! @EndExampleSession
+#! Also for faces with the same edges you can build the edge-face-path by faces:
+#! @BeginExampleSession
+#! gap> EdgeFacePathByFaces(JanusHead(),[1,2]);
+#! ( e1, F1, e2, F2, e1 )
+#! @EndExampleSession 
+#!
+#! The NC-version does not check whether the given <A>faceList</A> consists
+#! of faces in <A>complex</A>.
+#!
+#! @Returns a edge-face-path
+#! @Arguments complex, faceList[, firstEdge, lastEdge]
+DeclareOperation( "EdgeFacePathByFaces", [IsPolygonalComplex, IsDenseList, IsPosInt, IsPosInt] );
+#! @Arguments complex, faceList[, firstEdge, lastEdge]
+DeclareOperation( "EdgeFacePathByFacesNC", [IsPolygonalComplex, IsDenseList, IsPosInt, IsPosInt] );
+#! @EndGroup
+
+#! @BeginGroup EdgeFace_PathAsList
+#! @Description
+#!   Return the complete edge-face-path as a list (with edges and
+#!   faces alternating), starting with an edge.
+#!   
+#!   For the examples from <K>EdgeFacePath</K> 
+#!   (<Ref Subsect="EdgeFacePath"/>) in the simplicial surface from the 
+#!   start of section <Ref Sect="Section_Paths_EdgeFace"/>:
+#!   @ExampleSession
+#! gap> edgeFacePath;
+#! | e13, F7, e14, F8, e15, F9, e11, F3, e7, F4, e8, F5, e9 |
+#! gap> PathAsList( edgeFacePath );
+#! [ 13, 7, 14, 8, 15, 9, 11, 3, 7, 4, 8, 5, 9 ]
+#!   @EndExampleSession
+#! @Arguments edgeFacePath
+#! @Returns a list of positive integers
+DeclareAttribute( "PathAsList", IsEdgeFacePath );
+#! @EndGroup
+
+#! @BeginGroup EdgeFace_EdgesAsList
+#! @Description
+#!   Return the edges of the edge-face-path as a list.
+#!
+#!   For the examples from <K>EdgeFacePath</K> 
+#!   (<Ref Subsect="EdgeFacePath"/>) in the simplicial surface from the 
+#!   start of section <Ref Sect="Section_Paths_EdgeFace"/>:
+#!   @ExampleSession
+#! gap> edgeFacePath;
+#! | e13, F7, e14, F8, e15, F9, e11, F3, e7, F4, e8, F5, e9 |
+#! gap> EdgesAsList( edgeFacePath );
+#! [ 13, 14, 15, 11, 7, 8, 9 ]
+#!   @EndExampleSession
+#! @Arguments edgeFacePath
+#! @Returns a list of positive integers
+DeclareAttribute( "EdgesAsList", IsEdgeFacePath );
+#! @EndGroup
+
+#! @BeginGroup EdgeFace_FacesAsList
+#! @Description
+#!     Return the faces of the edge-face-path as a list.
+#!
+#!   For the examples from <K>EdgeFacePath</K> 
+#!   (<Ref Subsect="EdgeFacePath"/>) in the simplicial surface from the 
+#!   start of section <Ref Sect="Section_Paths_EdgeFace"/>:
+#!   @ExampleSession
+#! gap> edgeFacePath;
+#! | e13, F7, e14, F8, e15, F9, e11, F3, e7, F4, e8, F5, e9 |
+#! gap> FacesAsList( edgeFacePath );
+#! [ 7, 8, 9, 3, 4, 5 ]
+#!   @EndExampleSession
+#! @Arguments edgeFacePath
+#! @Returns a list of positive integers
+DeclareAttribute( "FacesAsList", IsEdgeFacePath );
+#! @EndGroup
+
+
+#! <ManSection Label="EdgeFace_IsClosedPath">
+#!   <Prop Name="IsClosedPath" Arg="edgeFacePath"
+#!     Label="for IsEdgeFacePath"
+#!     Comm="Return whether the given path is closed"/>
+#!   <Returns><K>true</K> or <K>false</K></Returns>
+#!   <Description>
+#!     Check whether the given edge-face-path is closed, i.e. whether
+#!     the first and last vertex in this path are equal.
+#!
+#! The example from <K>EdgeFacePath</K>
+#! (<Ref Subsect="EdgeFacePath"/>) is not closed but an extended version
+#! of the path is.
+#!  <Alt Only="HTML">
+#! &lt;br>&lt;img src="./images/_Wrapper_Image_ThinTorus_longPath-1.svg"> &lt;/img> &lt;br>
+#! </Alt>
+#! <Alt Only = "LaTeX">
+#! \begin{center}
+#! \includegraphics{images/_Wrapper_Image_ThinTorus_longPath.pdf}
+#! \end{center}
+#! </Alt>
+#! <Alt Only = "Text">
+#! Image omitted in terminal text
+#! </Alt>
+#! @ExampleSession
+#! gap> edgeFacePath;
+#! | e13, F7, e14, F8, e15, F9, e11, F3, e7, F4, e8, F5, e9 |
+#! gap> IsClosedPath(edgeFacePath);
+#! false
+#! gap> longPath := EdgeFacePath( thinTorus,
+#! >                 [13,7,14,8,15,9,11,3,7,4,8,5,12,11,18,12,13]);
+#! ( e13, F7, e14, F8, e15, F9, e11, F3, e7, F4, e8, F5, e12, F11, e18, F12, e13 )
+#! gap> IsClosedPath(longPath);
+#! true
+#! @EndExampleSession
+#!   </Description>
+#! </ManSection>
+# This is documentation for a declaration in dual_path.gd
+
+
+#! @Description
+#! Return the reversed edge-face-path to the given path.
+#!
+#! For the examples from <K>EdgeFacePath</K>
+#!   (<Ref Subsect="EdgeFacePath"/>) and the longer one from
+#!   <K>IsClosedPath</K> (<Ref Subsect="EdgeFace_IsClosedPath"/>) in the simplicial surface from the
+#!   start of section <Ref Sect="Section_Paths_EdgeFace"/>:
+#! @BeginExampleSession
+#! gap> ReversedPath(edgeFacePath);
+#! | e9, F5, e8, F4, e7, F3, e11, F9, e15, F8, e14, F7, e13 |
+#! gap> ReversedPath(longPath);
+#! ( e13, F12, e18, F11, e12, F5, e8, F4, e7, F3, e11, F9, e15, F8, e14, F7, e13 )
+#! @EndExampleSession
+#!
+#! @Arguments edgeFacePath
+#! @Returns a edge-face-path
+DeclareAttribute( "ReversedPath", IsEdgeFacePath );
+
+
+
+#! <ManSection Label="EdgeFace_IsDuplicateFree">
+#!   <Prop Name="IsDuplicateFree" Arg="edgeFacePath"
+#!     Label="for IsEdgeFacePath"
+#!     Comm="Return whether the given path is duplicate-free"/>
+#!   <Returns><K>true</K> or <K>false</K></Returns>
+#!   <Description>
+#!     Check whether the given edge-face-path is duplicate-free.
+#!
+#!     An edge-face-path is duplicate-free if no edges or faces
+#!     appear twice in it - with one exception: if the path is closed
+#!     (see <Ref Subsect="EdgeFace_IsClosedPath"/>) it does not matter that the
+#!     first and last edge are the same.
+#!
+#!     Both the path from <K>EdgeFacePath</K>
+#!     (<Ref Subsect="EdgeFacePath"/>) and the longer one from
+#!     <K>IsClosedPath</K> (<Ref Subsect="EdgeFace_IsClosedPath"/>)
+#!     are duplicate-free.
+#!     @ExampleSession
+#! gap> IsDuplicateFree( edgeFacePath );
+#! true
+#! gap> IsDuplicateFree( longPath );
+#! true
+#! @EndExampleSession
+#! But there are paths in the simplicial surface from the start of section
+#! <Ref Sect="Section_Paths_EdgeFace"/> which are not duplicate-free:
+#! @BeginExampleSession
+#! gap> path:=EdgeFacePath(thinTorus,
+#! > [15,9,11,3,7,4,8,5,12,11,18,12,3,6,9,5,8]);
+#! | e15, F9, e11, F3, e7, F4, e8, F5, e12, F11, e18, F12, e3, F6, e9, F5, e8 |
+#! gap> IsDuplicateFree(path);
+#! false
+#! @EndExampleSession
+#!   </Description>
+#! </ManSection>
+# This is documentation for a declaration in dual_path.gd
+
+
+#! @BeginGroup EdgeFace_EdgesAsPerm
+#! @Description
+#!     If an edge-face-path is closed and duplicate-free, it induces
+#!     a cyclic permutation on its edges. This method returns that
+#!     permutation.
+#! 
+#! We illustrate this on the long path from <K>IsClosed</K>
+#! (<Ref Subsect="EdgeFace_IsClosedPath"/>).
+#!  <Alt Only="HTML">
+#! &lt;br>&lt;img src="./images/_Wrapper_Image_ThinTorus_longPath-1.svg"> &lt;/img> &lt;br>
+#! </Alt>
+#! <Alt Only = "LaTeX">
+#! \begin{center}
+#! \includegraphics{images/_Wrapper_Image_ThinTorus_longPath.pdf}
+#! \end{center}
+#! </Alt>
+#! <Alt Only = "Text">
+#! Image omitted in terminal text
+#! </Alt>
+#! @ExampleSession
+#! gap> longPath;
+#! ( e13, F7, e14, F8, e15, F9, e11, F3, e7, F4, e8, F5, e12, F11, e18, F12, e13 )
+#! gap> EdgesAsPerm(longPath);
+#! (7,8,12,18,13,14,15,11)
+#! @EndExampleSession
+#! 
+#! @Arguments edgeFacePath
+#! @Returns a permutation
+DeclareAttribute( "EdgesAsPerm", IsEdgeFacePath );
+#! @EndGroup
+
+
+#! @BeginGroup EdgeFace_FacesAsPerm
+#! @Description
+#!     If an edge-face-path is closed and duplicate-free, it induces
+#!     a cyclic permutation on its faces. This method returns that
+#!     permutation.
+#!
+#! We illustrate this on the long path from <K>IsClosed</K>
+#! (<Ref Subsect="EdgeFace_IsClosedPath"/>).
+#!  <Alt Only="HTML">
+#! &lt;br>&lt;img src="./images/_Wrapper_Image_ThinTorus_longPath-1.svg"> &lt;/img> &lt;br>
+#! </Alt>
+#! <Alt Only = "LaTeX">
+#! \begin{center}
+#! \includegraphics{images/_Wrapper_Image_ThinTorus_longPath.pdf}
+#! \end{center}
+#! </Alt>
+#! <Alt Only = "Text">
+#! Image omitted in terminal text
+#! </Alt>
+#! @ExampleSession
+#! gap> longPath;
+#! ( e13, F7, e14, F8, e15, F9, e11, F3, e7, F4, e8, F5, e12, F11, e18, F12, e13 )
+#! gap> FacesAsPerm(longPath);
+#! (3,4,5,11,12,7,8,9)
+#! @EndExampleSession
+#!
+#! @Arguments edgeFacePath
+#! @Returns A permutation
+DeclareAttribute( "FacesAsPerm", IsEdgeFacePath );
+#! @EndGroup
+
+#! @BeginGroup EdgeFace_ConcatenationOfPaths
+#! @Description
+#! Return the concatenation of two EdgeFacePath where the last edge of the first path is the first edge of the second path.
+#! For the examples from <K>EdgeFacePath</K>
+#! (<Ref Subsect="EdgeFacePath"/>) in the simplicial surface from the
+#! start of section <Ref Sect="Section_Paths_EdgeFace"/>:
+#! @BeginExampleSession
+#! gap> path1:=EdgeFacePath(thinTorus,[13,7,14,8,15,9,11]);
+#! | e13, F7, e14, F8, e15, F9, e11 |
+#! gap> path2:=EdgeFacePath(thinTorus,[11,3,7,4,8,5,9]);
+#! | e11, F3, e7, F4, e8, F5, e9 |
+#! gap> concat:=ConcatenationOfPaths(thinTorus,path1,path2);
+#! | e13, F7, e14, F8, e15, F9, e11, F3, e7, F4, e8, F5, e9 |
+#! gap> concat=edgeFacePath;
+#! true
+#! @EndExampleSession
+#!
+#! @Returns a edge-face-path
+#! @Arguments complex, edgeFacePath, edgeFacePath
+DeclareOperation( "ConcatenationOfPaths", [IsTwistedPolygonalComplex, IsEdgeFacePath, IsEdgeFacePath] );
+#! @EndGroup
+
+#! @BeginGroup EdgeFace_ShiftCyclicPath
+#! @Description
+#! Shift the edge-face-path <A>path</A> such that the given edge is the start edge and the given face is the first face.
+#! The path has to be closed and duplicate-free.
+#! 
+#! This method returns a edge-face-path.
+#!
+#! For example, consider the following simplicial surface:
+#!  <Alt Only="HTML">
+#! &lt;br>&lt;img src="./images/_Wrapper_Image_FourGon-1.svg"> &lt;/img> &lt;br>
+#! </Alt>
+#! <Alt Only = "LaTeX">
+#! \begin{center}
+#! \includegraphics{images/_Wrapper_Image_FourGon.pdf}
+#! \end{center}
+#! </Alt>
+#! <Alt Only = "Text">
+#! Image omitted in terminal text
+#! </Alt>
+#! @BeginExampleSession
+#! gap> fourGon := SimplicialSurfaceByDownwardIncidence(
+#! >    [[1,2],[1,3],[1,4],[1,5],[2,3],[3,4],[4,5],[2,5]],
+#! >    [[1,2,5],[2,3,6],[3,4,7],[1,4,8]] );;
+#! gap> path:=EdgeFacePath(fourGon,[1,1,2,2,3,3,4,4,1]);
+#! ( e1, F1, e2, F2, e3, F3, e4, F4, e1 )
+#! gap> ShiftCyclicPath(path,3,3);
+#! ( e3, F3, e4, F4, e1, F1, e2, F2, e3 )
+#! gap> ShiftCyclicPath(path,3,2);
+#! ( e3, F2, e2, F1, e1, F4, e4, F3, e3 )
+#! @EndExampleSession
+#!
+#! @Returns a edge-face-path
+#! @Arguments path, edge, face
+DeclareOperation("ShiftCyclicPath", [IsEdgeFacePath, IsPosInt, IsPosInt]);
+#! @Arguments path, edge, face
+DeclareOperation("ShiftCyclicPathNC", [IsEdgeFacePath, IsPosInt, IsPosInt]);
+#! @EndGroup
+
+#! @Description
+#! Return the polygonal complex for which the given edge-face-path is
+#! defined.
+#! @Arguments edgeFacePath
+#! @Returns a polygonal complex
+DeclareAttribute( "AssociatedPolygonalComplex", IsEdgeFacePath );
+
+
+
+##
+## Coloured output-attributes
+DeclareAttribute( "ViewInformation", IsEdgeFacePath );
+
+#! @Section Waists
+#! @SectionLabel Waists
+#! This section deals with a specific type of closed vertex-edge-paths, namely waists.
+#! In order to introduce the definition of a waist of a simplicial surface, we first 
+#! present the definition of a distance-faithful path. Here, a closed edge path <M>P</M> of 
+#! a given simplicial surface is called distance-faithful if for any two vertices of the 
+#! path <M>P</M> at least one shortest edge path between them is contained in <M>P</M>. 
+#! Using the above notion we introduce waists of simplicial surfaces.
+#! Let therefore <M>n</M> be a natural number. If <M>n</M> is equal to 2 or 3, 
+#! then an <M>n</M>-waist of a given simplicial surface is defined as a circular edge 
+#! path of length <M>n</M> such that all edges are inner and no two are incident to the same face.
+#! Moreover, if the given simplicial surface is closed without 3-waists and <M>n</M> is at least 4,
+#! then we define an <M>n</M>-waist as a closed distance-faithful edge path of length <M>n</M>.
+#!  
+#! This will be illustrated on the following simplicial surface constructed by three tetrahedra:
+#!  <Alt Only="HTML">
+#! &lt;img src="./images/_Wrapper_Image_Example3Waist-1.svg"> &lt;/img>
+#! </Alt>
+#! <Alt Only = "LaTeX">
+#! \begin{center}
+#! \includegraphics{images/_Wrapper_Image_Example3Waist.pdf}
+#! \end{center}
+#! </Alt>
+#! <Alt Only = "Text">
+#! Image omitted in terminal text
+#! </Alt>
+#! @BeginExampleSession
+#! gap> tripleTetra:=SimplicialSurfaceByVerticesInFaces(
+#! > [[1,3,5],[2,5,6],[2,3,5],[2,3,6],[1,4,5],[3,4,6],[1,3,4],[4,5,6]]);;
+#! @EndExampleSession
+
+#! @BeginGroup
+#! @Description
+#! Return whether the given path <A>vertexEdgePath</A> is a waist in <A>complex</A>.
+#! The definition of a waist is given at the beginning of section <Ref Sect="Section_Waists"/>.
+#!
+#! For example, consider the simplicial surface from the start of section <Ref Sect="Section_Waists"/>.
+#! The path around a face is not a waist:
+#! @BeginExampleSession
+#! gap> path:=VertexEdgePathByEdges(tripleTetra,[1,3,8]);;
+#! gap> IsWaist(tripleTetra, path);
+#! false
+#! @EndExampleSession
+#! A path of length three, where the edges are pairwise incident to two different faces, is a waist:
+#! @BeginExampleSession
+#! gap> waist:=VertexEdgePathByEdges(tripleTetra,[7,8,10]);;
+#! gap> IsWaist(tripleTetra, waist);
+#! true
+#! @EndExampleSession
+#! The octahedron has a waist of length four:
+#! @BeginExampleSession
+#! gap> path:=VertexEdgePathByEdges(Octahedron(),[5,6,10,8]);
+#! ( v3, E5, v2, E6, v5, E10, v4, E8, v3 )
+#! gap> IsWaist(Octahedron(),path);
+#! true
+#! @EndExampleSession
+#!
+#! @Returns true or false
+#! @Arguments complex, vertexEdgePath
+DeclareOperation("IsWaist",[IsTwistedPolygonalComplex, IsVertexEdgePath]);
+#! @EndGroup
+
+#! @BeginGroup AllTwoWaistsOfWaistsOfComplex
+#! @Description
+#! Return the set of all waists of length 2 contained in the given
+#! twisted polygonal complex. A waist of length 2 is a closed
+#! vertex-edge-path in <A>complex</A> visiting exactly two edges and two
+#! vertices.
+#! As an example consider the following simplicial surfaces.
+#! @BeginExampleSession
+#! gap> AllTwoWaistsOfComplex(Octahedron());
+#! [  ]
+#! gap> voe:=[[3,4],[1,3],[1,4],[2,3],[2,4],[3,4]];;
+#! gap> eof:=[[1,2,3],[1,4,5],[4,5,6],[2,3,6]];;
+#! gap> doubleJanus:=SimplicialSurfaceByDownwardIncidence(voe,eof);;
+#! gap> AllTwoWaistsOfComplex(doubleJanus);
+#! [ ( v3, E1, v4, E6, v3 )]
+#! @EndExampleSession
+#!  <Alt Only="HTML">
+#! &lt;img src="./images/_Wrapper_Image_Example2Waist-1.svg"> &lt;/img>
+#! </Alt>
+#! <Alt Only = "LaTeX">
+#! \begin{center}
+#! \includegraphics{images/_Wrapper_Image_Example2Waist.pdf}
+#! \end{center}
+#! </Alt>
+#! <Alt Only = "Text">
+#! Image omitted in terminal text
+#! </Alt>
+
+#! @Returns a set of closed vertex-edge-paths
+#! @Arguments complex
+DeclareAttribute( "AllTwoWaistsOfComplex", IsTwistedPolygonalComplex);
+#! @EndGroup
+
+
+#! @BeginGroup AllThreeWaistsOfSimplicalSurface
+#! @Description
+#! Return the set of all waists of length 3 contained in the given
+#! twisted polygonal complex. A waist of length 3 is a closed
+#! vertex-edge-path in <A>complex</A> visiting exactly three edges and
+#! vertices so that there exist no face in <A>complex</A> that is incident to more
+#! than one of the visited edges.
+#! 
+#! For example, consider the simplicial surface from the start of section <Ref Sect="Section_Waists"/>:
+#! @BeginExampleSession
+#! gap> AllThreeWaistsOfComplex(tripleTetra);
+#! [ ( v4, E7, v3, E8, v5, E10, v4 ), ( v5, E8, v3, E9, v6, E12, v5 ) ] 
+#! @EndExampleSession
+#! The tetrahedron does not have any 3-waist:
+#! @BeginExampleSession
+#! gap> AllThreeWaistsOfComplex(Tetrahedron());
+#! [  ]
+#! @EndExampleSession
+#!
+#! @Returns a set of closed vertex-edge-paths
+#! @Arguments complex
+DeclareAttribute( "AllThreeWaistsOfComplex", IsTwistedPolygonalComplex);
+#! @EndGroup
+
+#! @BeginGroup AllWaistsOfComplex
+#! @Description
+#! Return the set of all waists contained in the given polygonal complex <A>complex</A>.
+#! The definition of a waist is given at the beginning of section <Ref Sect="Section_Waists"/>.
+#!
+#! For example, consider the simplicial surface from the start of section <Ref Sect="Section_Waists"/>:
+#! @BeginLogSession
+#! gap> AllWaistsOfComplex(tripleTetra);
+#! [ ( v5, E10, v4, E7, v3, E8, v5 ), ( v5, E12, v6, E9, v3, E8, v5 ) ]
+#! gap> AllWaistsOfComplex(Octahedron());
+#! [ ( v1, E1, v2, E7, v6, E11, v4, E3, v1 ), ( v3, E2, v1, E4, v5, E12, v6, E9, v3 ),
+#!   ( v3, E5, v2, E6, v5, E10, v4, E8, v3 ) ]
+#! @EndLogSession
+#!
+#! @Returns a set of closed vertex-edge-paths
+#! @Arguments complex
+DeclareOperation( "AllWaistsOfComplex", [IsTwistedPolygonalComplex] );
+#! @EndGroup
+
+#! @Section Geodesic and umbrella paths
+#! @SectionLabel Paths_Geodesics
+#!
+#! Section <Ref Sect="Section_Paths_EdgeFace"/> introduced the concept of
+#! edge-face-paths. This section deals with two specific types of 
+#! edge-face-paths, namely umbrella and geodesic paths.
+#!
+#! This will be illustrated on the following torus:
+#!  <Alt Only="HTML">
+#! &lt;br>&lt;img src="./images/_Wrapper_Image_Geodesics-1.svg"> &lt;/img> &lt;br>
+#! </Alt>
+#! <Alt Only = "LaTeX">
+#! \begin{center}
+#! \includegraphics{images/_Wrapper_Image_Geodesics.pdf}
+#! \end{center}
+#! </Alt>
+#! <Alt Only = "Text">
+#! Image omitted in terminal text
+#! </Alt>
+#! @BeginExampleSession
+#! gap> torus := SimplicialSurfaceByDownwardIncidence(
+#! >     [ [1,2],[1,2],[1,3],[2,3],[2,4],[1,4],[3,4],[3,4],[1,3],[1,4],[2,4],[2,3] ],
+#! >     [ [1,3,4],[4,5,7],[2,5,6],[3,6,8],[7,9,10],[1,10,11],[8,11,12],[2,9,12] ]);;
+#! @EndExampleSession
+#! 
+
+#! @Description
+#! Check whether the given edge-face-path is an umbrella-path, i.e. whether
+#! there is one vertex such that all edges and faces of the edge-face-path
+#! are incident to it.
+#!
+#! As an illustration consider the torus from the start of section
+#! <Ref Sect="Section_Paths_Geodesics"/>:
+ 
+#!  <Alt Only="HTML">
+#! &lt;br>&lt;img src='./images/_Wrapper_paths-5-1.svg'> &lt;/img> &lt;br>
+#! </Alt>
+#! <Alt Only = "LaTeX">
+#! \begin{center}
+#! \includegraphics{images/_Wrapper_paths-5.pdf}
+#! \end{center}
+#! </Alt>
+#! <Alt Only = "Text">
+#! Image omitted in terminal text
+            #! </Alt>
+#! @BeginExampleSession
+#! gap> umb := EdgeFacePath( torus, [7,5,10,6,11,7,8,4,6] );
+#! | e7, F5, e10, F6, e11, F7, e8, F4, e6 |
+#! gap> IsUmbrellaPath(umb);
+#! true
+#! @EndExampleSession
+#!
+#! @Arguments edgeFacePath
+DeclareProperty( "IsUmbrellaPath", IsEdgeFacePath );
+
+
+#! @BeginGroup IsGeodesicPath
+#! @Description
+#! Check whether the given edge-face-path is a geodesic path.
+#!
+#! If the edge-face-path is defined on a polygonal complex, this is
+#! equivalent to asking, whether each vertex of the path 
+#! (except those of the first and last edge) is incident to exactly
+#! three faces of the path. The vertices of the first and the last edge 
+#! are allowed to be incident to less than three faces of the path.
+#!
+#! 
+#! As an illustration consider the torus from the start of section
+#! <Ref Sect="Section_Paths_Geodesics"/>:
+ 
+#!  <Alt Only="HTML">
+#! &lt;br>&lt;img src='./images/_Wrapper_paths-6-1.svg'> &lt;/img> &lt;br>
+#! </Alt>
+#! <Alt Only = "LaTeX">
+#! \begin{center}
+#! \includegraphics{images/_Wrapper_paths-6.pdf}
+#! \end{center}
+#! </Alt>
+#! <Alt Only = "Text">
+#! Image omitted in terminal text
+            #! </Alt>
+#! @BeginExampleSession
+#! gap> closedGeo := EdgeFacePath( torus, [3,1,4,2,5,3,6,4,3] );
+#! ( e3, F1, e4, F2, e5, F3, e6, F4, e3 )
+#! gap> IsGeodesicPath(closedGeo);
+#! true
+#! @EndExampleSession
+#! Geodesic paths do not have to be closed (<Ref Subsect="IsClosedGeodesicPath"/>):
+ 
+#!  <Alt Only="HTML">
+#! &lt;br>&lt;img src='./images/_Wrapper_paths-7-1.svg'> &lt;/img> &lt;br>
+#! </Alt>
+#! <Alt Only = "LaTeX">
+#! \begin{center}
+#! \includegraphics{images/_Wrapper_paths-7.pdf}
+#! \end{center}
+#! </Alt>
+#! <Alt Only = "Text">
+#! Image omitted in terminal text
+            #! </Alt>
+#! @BeginExampleSession
+#! gap> openGeo := EdgeFacePath( torus, [9,5,7,2,5,3,2] );
+#! | e9, F5, e7, F2, e5, F3, e2 |
+#! gap> IsGeodesicPath(openGeo);
+#! true
+#! @EndExampleSession
+#! 
+#! @Arguments edgeFacePath
+DeclareProperty( "IsGeodesicPath", IsEdgeFacePath );
+#! @EndGroup
+
+#! @Description
+#! For every geodesic path (<Ref Subsect="IsGeodesicPath"/>) there is an 
+#! interwoven vertex-edge-path with the same edges as the edge-face-path.
+#! All vertices of the geodesic path appear in this vertex-edge-path.
+#!
+#! As an illustration consider the two geodesic paths from 
+#! <Ref Subsect="IsGeodesicPath"/>:
+ 
+#!  <Alt Only="HTML">
+#! &lt;br>&lt;img src='./images/_Wrapper_paths-8-1.svg'> &lt;/img> &lt;br>
+#! </Alt>
+#! <Alt Only = "LaTeX">
+#! \begin{center}
+#! \includegraphics{images/_Wrapper_paths-8.pdf}
+#! \end{center}
+#! </Alt>
+#! <Alt Only = "Text">
+#! Image omitted in terminal text
+            #! </Alt>
+#! @BeginExampleSession
+#! gap> VertexEdgePathOfGeodesic(closedGeo);
+#! ( v1, E3, v3, E4, v2, E5, v4, E6, v1 )
+#! @EndExampleSession
+ 
+#!  <Alt Only="HTML">
+#! &lt;br>&lt;img src='./images/_Wrapper_paths-9-1.svg'> &lt;/img> &lt;br>
+#! </Alt>
+#! <Alt Only = "LaTeX">
+#! \begin{center}
+#! \includegraphics{images/_Wrapper_paths-9.pdf}
+#! \end{center}
+#! </Alt>
+#! <Alt Only = "Text">
+#! Image omitted in terminal text
+            #! </Alt>
+#! @BeginExampleSession
+#! gap> VertexEdgePathOfGeodesic(openGeo);
+#! ( v1, E9, v3, E7, v4, E5, v2, E2, v1 )
+#! @EndExampleSession
+#! 
+#!
+#! @Returns a vertex-edge-path
+#! @Arguments geodesic
+DeclareAttribute( "VertexEdgePathOfGeodesic", IsEdgeFacePath and IsGeodesicPath );
+
+
+#! @BeginGroup MaximalGeodesicPaths
+#! @Description
+#! Compute the set of all maximal geodesic paths of <A>ramSurf</A>, i.e. the
+#! set of all geodesic paths that can not be extended further to a larger geodesic path..
+#!
+#! For a polygonal complex, the operation 
+#! <K>MaximalGeodesicPathOfFlag</K>(<A>ramSurf</A>, <A>flag</A>)
+#! returns the unique maximal geodesic path that is defined by the given
+#! <A>flag</A>. The NC-version does not check whether the given <A>flag</A>
+#! is actually a flag of <A>ramSurf</A>.
+#!
+#! As an illustration consider the torus from the start of section
+#! <Ref Sect="Section_Paths_Geodesics"/>:
+#!  <Alt Only="HTML">
+#! &lt;br>&lt;img src="./images/_Wrapper_Image_Geodesics-1.svg"> &lt;/img> &lt;br>
+#! </Alt>
+#! <Alt Only = "LaTeX">
+#! \begin{center}
+#! \includegraphics{images/_Wrapper_Image_Geodesics.pdf}
+#! \end{center}
+#! </Alt>
+#! <Alt Only = "Text">
+#! Image omitted in terminal text
+#! </Alt>
+#! @BeginExampleSession
+#! gap> MaximalGeodesicPaths(torus);
+#! [ ( e1, F1, e4, F2, e7, F5, e10, F6, e1 ), 
+#!  ( e1, F6, e11, F7, e8, F4, e3, F1, e1 ), 
+#!  ( e2, F3, e5, F2, e7, F5, e9, F8, e2 ), 
+#!  ( e2, F8, e12, F7, e8, F4, e6, F3, e2 ), 
+#!  ( e3, F1, e4, F2, e5, F3, e6, F4, e3 ), 
+#!  ( e9, F8, e12, F7, e11, F6, e10, F5, e9 ) ]
+#! @EndExampleSession
+#! Furthermore, consider an example of an surface with a boundary:
+#!  <Alt Only="HTML">
+#! &lt;br>&lt;img src="./images/_Wrapper_Image_OpenGeodesics-1.svg"> &lt;/img> &lt;br>
+#! </Alt>
+#! <Alt Only = "LaTeX">
+#! \begin{center}
+#! \includegraphics{images/_Wrapper_Image_OpenGeodesics.pdf}
+#! \end{center}
+#! </Alt>
+#! <Alt Only = "Text">
+#! Image omitted in terminal text
+#! </Alt>
+#! @BeginExampleSession
+#! gap> openSurface:=SimplicialSurfaceByVerticesInFaces(
+#! > [[1,2,3],[2,3,4],[2,4,5],[4,5,6],[3,4,9],[4,8,9],[4,6,8],[6,7,8]]);
+#! simplicial surface (9 vertices, 16 edges, and 8 faces)
+#! gap> MaximalGeodesicPaths(openSurface);
+#! [ | e1, F1, e2 |, | e1, F1, e3, F2, e6, F5, e11, F6, e16 |,
+#!   | e2, F1, e3, F2, e4, F3, e8, F4, e12 |,
+#!   | e5, F3, e4, F2, e6, F5, e7 |, | e5, F3, e8, F4, e9, F7, e14, F8, e15 |,
+#!   | e7, F5, e11, F6, e10, F7, e14, F8, e13 |,
+#!   | e12, F4, e9, F7, e10, F6, e16 |, | e13, F8, e15 | ]
+#! gap> MaximalGeodesicPathOfFlag(torus,[1,1,1]);
+#! ( e1, F1, e4, F2, e7, F5, e10, F6, e1 )
+#! @EndExampleSession
+#!
+#! TODO If there are multiple ways to write a geodesic, which is picked?
+#!
+#! @Returns a set of edge-face-paths
+#! @Arguments ramSurf
+DeclareAttribute( "MaximalGeodesicPaths", IsPolygonalComplex and IsNotEdgeRamified );
+#! @Returns an edge-face-path
+#! @Arguments ramSurf, flag
+DeclareOperation( "MaximalGeodesicPathOfFlag", [IsPolygonalComplex and IsNotEdgeRamified, IsList] );
+#! @Arguments ramSurf, flag
+DeclareOperation( "MaximalGeodesicPathOfFlagNC", [IsPolygonalComplex and IsNotEdgeRamified, IsList] );
+#! @EndGroup
+
+#! @BeginGroup IsClosedGeodesicPath
+#! @Description
+#! Check whether the given edge-face-path is a closed geodesic path, i.e. 
+#! whether
+#! it is a geodesic path (<Ref Subsect="IsGeodesicPath"/>) where first and 
+#! last edge
+#! coincide, such that all vertices are incident to exactly three faces of
+#! the path.
+#!
+#! As an illustration consider the two geodesic paths from 
+#! <Ref Subsect="IsGeodesicPath"/>:
+ 
+#!  <Alt Only="HTML">
+#! &lt;br>&lt;img src='./images/_Wrapper_paths-10-1.svg'> &lt;/img> &lt;br>
+#! </Alt>
+#! <Alt Only = "LaTeX">
+#! \begin{center}
+#! \includegraphics{images/_Wrapper_paths-10.pdf}
+#! \end{center}
+#! </Alt>
+#! <Alt Only = "Text">
+#! Image omitted in terminal text
+            #! </Alt>
+#! @BeginExampleSession
+#! gap> IsClosedGeodesicPath(closedGeo);
+#! true
+#! @EndExampleSession
+ 
+#!  <Alt Only="HTML">
+#! &lt;br>&lt;img src='./images/_Wrapper_paths-11-1.svg'> &lt;/img> &lt;br>
+#! </Alt>
+#! <Alt Only = "LaTeX">
+#! \begin{center}
+#! \includegraphics{images/_Wrapper_paths-11.pdf}
+#! \end{center}
+#! </Alt>
+#! <Alt Only = "Text">
+#! Image omitted in terminal text
+            #! </Alt>
+#! @BeginExampleSession
+#! gap> IsClosedGeodesicPath(openGeo);
+#! false
+#! @EndExampleSession
+#!
+#! @Arguments edgeFacePath
+DeclareProperty( "IsClosedGeodesicPath", IsEdgeFacePath );
+#! @EndGroup
+InstallTrueMethod( IsGeodesicPath, IsClosedGeodesicPath );
+
+#! @BeginGroup FlagsOfGeodesic
+#! @Description
+#! Return the flags of the given geodesic path
+#! (<Ref Subsect="IsGeodesicPath"/>) as a list.
+#!
+#! If the geodesic path is defined on a polygonal complex, regular
+#! flags are used. 
+#!
+#! Consider the geodesic path
+#! <M>[e_1,f_1,e_2,f_2,e_3,f_3,e_4,f_4,e_1]</M>.
+#!  <Alt Only="HTML">
+#! &lt;br>&lt;img src="./images/_Wrapper_Image_FlagsOfGeodesic-1.svg"> &lt;/img> &lt;br>
+#! </Alt>
+#! <Alt Only = "LaTeX">
+#! \begin{center}
+#! \includegraphics{images/_Wrapper_Image_FlagsOfGeodesic.pdf}
+#! \end{center}
+#! </Alt>
+#! <Alt Only = "Text">
+#! Image omitted in terminal text
+#! </Alt>
+#! The flags can be illustrated as follows:
+ 
+#!  <Alt Only="HTML">
+#! &lt;br>&lt;img src='./images/_Wrapper_paths-12-1.svg'> &lt;/img> &lt;br>
+#! </Alt>
+#! <Alt Only = "LaTeX">
+#! \begin{center}
+#! \includegraphics{images/_Wrapper_paths-12.pdf}
+#! \end{center}
+#! </Alt>
+#! <Alt Only = "Text">
+#! Image omitted in terminal text
+            #! </Alt>
+#! 
+#! As an illustration consider the two geodesic paths from
+#! <Ref Subsect="IsGeodesicPath"/>.
+ 
+#!  <Alt Only="HTML">
+#! &lt;br>&lt;img src='./images/_Wrapper_paths-13-1.svg'> &lt;/img> &lt;br>
+#! </Alt>
+#! <Alt Only = "LaTeX">
+#! \begin{center}
+#! \includegraphics{images/_Wrapper_paths-13.pdf}
+#! \end{center}
+#! </Alt>
+#! <Alt Only = "Text">
+#! Image omitted in terminal text
+            #! </Alt>
+#! @BeginExampleSession
+#! gap> FlagsOfGeodesic(closedGeo);
+#! [ [ 1, 3, 1 ], [ 3, 4, 2 ], [ 2, 5, 3 ], [ 4, 6, 4 ] ]
+#! @EndExampleSession
+ 
+#!  <Alt Only="HTML">
+#! &lt;br>&lt;img src='./images/_Wrapper_paths-14-1.svg'> &lt;/img> &lt;br>
+#! </Alt>
+#! <Alt Only = "LaTeX">
+#! \begin{center}
+#! \includegraphics{images/_Wrapper_paths-14.pdf}
+#! \end{center}
+#! </Alt>
+#! <Alt Only = "Text">
+#! Image omitted in terminal text
+            #! </Alt>
+#! @BeginExampleSession
+#! gap> FlagsOfGeodesic(openGeo);
+#! [ [ 1, 9, 5 ], [ 3, 7, 2 ], [ 4, 5, 3 ] ]
+#! @EndExampleSession
+#!
+#! @Returns a list of flags
+#! @Arguments geodesic
+DeclareAttribute( "FlagsOfGeodesic", IsEdgeFacePath and IsGeodesicPath );
+#! @EndGroup
+
+
+#! @BeginGroup MaximalDuplicateFreeGeodesicPaths
+#! @Description
+#! For a given <A>flag</A> return the maximal duplicate-free geodesic
+#! path
+#! defined by this flag, i.e. it is extended in positive direction until one
+#! face-duplication arises. Then it is extended in negative direction.
+#!
+#! The method <K>MaximalDuplicateFreeGeodesicPaths</K>(<A>ramSurf</A>) returns
+#! the set of all those geodesics.
+#!
+#! For example, consider the torus.
+#! @BeginExampleSession
+#! gap> geo:=MaximalDuplicateFreeGeodesicPathOfFlag(torus,[1,1,1]);
+#! ( e1, F1, e4, F2, e7, F5, e10, F6, e1 )
+#! gap> geo in MaximalDuplicateFreeGeodesicPaths(torus);
+#! true
+#! @EndExampleSession
+#!
+#! @Returns a set of duplicate-free geodesic paths
+#! @Arguments ramSurf
+DeclareAttribute( "MaximalDuplicateFreeGeodesicPaths", IsPolygonalComplex and IsNotEdgeRamified );
+#! @Returns a duplicate-free geodesic path
+#! @Arguments ramSurf, flag
+DeclareOperation( "MaximalDuplicateFreeGeodesicPathOfFlag", [IsPolygonalComplex and IsNotEdgeRamified, IsList] );
+#! @Arguments ramSurf, flag
+DeclareOperation( "MaximalDuplicateFreeGeodesicPathOfFlagNC", [IsPolygonalComplex and IsNotEdgeRamified, IsList] );
+#! @EndGroup
+
+#! @Description
+#! For a closed geodesic path (<Ref Subsect="IsClosedGeodesicPath"/>) 
+#! construct the
+#! <E>geodesic flag cycle</E>.
+#!
+#! If <A>closedGeodesic</A> is defined on a polygonal complex, this is a 
+#! permutation on the 3-flags
+#! (<Ref Subsect="Flags"/>). It can also be obtained as one cycle of
+#! the product of the Dress involutions (<Ref Subsect="DressInvolutions"/>),
+#! by first applying the one for vertices, then edges and finally faces.
+#!
+#! For example, consider the torus and the closed geodesic from <Ref Subsect="MaximalDuplicateFreeGeodesicPaths"/>.
+#! @BeginExampleSession
+#! gap> GeodesicFlagCycle(geo);
+#! (1,18,30,46)
+#! @EndExampleSession
+#! TODO explain properly with picture
+#!
+#! @Returns a permutation
+#! @Arguments closedGeodesic
+DeclareAttribute( "GeodesicFlagCycle", IsEdgeFacePath and IsClosedGeodesicPath );
+#TODO is this a good name?
+
+#! @Section Connectivity
+#! @SectionLabel Paths_Connectivity
+#!
+#! This section contains methods that deal with the (strong) connectivity of 
+#! twisted polygonal
+#! complexes (which were introduced in chapter 
+#! <Ref Chap="PolygonalStructures"/> as a generalisation of simplicial 
+#! surfaces). More specifically it contains these
+#! capabilities:
+#! * Determine if a twisted polygonal complex is (strongly) connected 
+#!   (<Ref Subsect="IsConnected"/> and <Ref Subsect="IsStronglyConnected"/>).
+#! * Determine the (strongly) connected components of a twisted polygonal complex 
+#!   (<Ref Subsect="ConnectedComponents"/> and 
+#!   <Ref Subsect="StronglyConnectedComponents"/>).
+#!
+#! The distinction between <E>connectivity</E> and <E>strong connectivity</E> 
+#! is only
+#! relevant for polygonal complexes that are not also polygonal surfaces.
+#! This can be seen in this example:
+ 
+#!  <Alt Only="HTML">
+#! &lt;br>&lt;img src='./images/_Wrapper_paths-15-1.svg'> &lt;/img> &lt;br>
+#! </Alt>
+#! <Alt Only = "LaTeX">
+#! \begin{center}
+#! \includegraphics{images/_Wrapper_paths-15.pdf}
+#! \end{center}
+#! </Alt>
+#! <Alt Only = "Text">
+#! Image omitted in terminal text
+            #! </Alt>
+#! @ExampleSession
+#! gap> butterfly := TriangularComplexByVerticesInFaces( 7, 4,
+#! > [ [1,2,3], [1,6,7], [1,3,4], [1,5,6] ]);;
+#! @EndExampleSession
+#! This example is connected since its incidence graph (see section
+#! <Ref Sect="Section_Graphs_Incidence"/>) is 
+#! connected.
+#! @ExampleSession
+#! gap> IsConnected( butterfly );
+#! true
+#! @EndExampleSession
+#! But in several situations it is convenient to regard this
+#! example as disconnected, with the following connected components:
+ 
+#!  <Alt Only="HTML">
+#! &lt;br>&lt;img src='./images/_Wrapper_paths-16-1.svg'> &lt;/img> &lt;br>
+#! </Alt>
+#! <Alt Only = "LaTeX">
+#! \begin{center}
+#! \includegraphics{images/_Wrapper_paths-16.pdf}
+#! \end{center}
+#! </Alt>
+#! <Alt Only = "Text">
+#! Image omitted in terminal text
+            #! </Alt>
+#! This notion of connectivity is called <E>strong connectivity</E>. 
+#! A polygonal complex is strongly connected if and only if the polygonal 
+#! complex without
+#! its vertices is connected.
+#! For a polygonal surface <E>strong connectivity</E> is equivalent to
+#! <E>connectivity</E> since there are no ramified vertices.
+#! @ExampleSession
+#! gap> IsStronglyConnected( butterfly );
+#! false
+#! @EndExampleSession
+#!
+
+#! @BeginGroup IsConnected
+#! @Description
+#! Check whether the given twisted polygonal complex is connected. A twisted
+#! polygonal complex
+#! is connected if and only if its incidence graph (compare section 
+#! <Ref Sect="Section_Graphs_Incidence"/>) is 
+#! connected.
+#!
+#! For example, consider the ramified simplicial surface from the start of 
+#! section <Ref Sect="Section_Paths_Connectivity"/>:
+ 
+#!  <Alt Only="HTML">
+#! &lt;br>&lt;img src='./images/_Wrapper_paths-17-1.svg'> &lt;/img> &lt;br>
+#! </Alt>
+#! <Alt Only = "LaTeX">
+#! \begin{center}
+#! \includegraphics{images/_Wrapper_paths-17.pdf}
+#! \end{center}
+#! </Alt>
+#! <Alt Only = "Text">
+#! Image omitted in terminal text
+            #! </Alt>
+#! @ExampleSession
+#! gap> IsConnected( butterfly );
+#! true
+#! @EndExampleSession
+#! 
+#! @Arguments complex
+DeclareProperty( "IsConnected", IsTwistedPolygonalComplex );
+#! @EndGroup
+
+#! @BeginGroup ConnectedComponents
+#! @Description
+#! Return a list of the connected components of the given twisted polygonal complex 
+#! (as polygonal complexes). They correspond to the connected components
+#! of the incidence graph (compare section 
+#! <Ref Sect="Section_Graphs_Incidence"/>).
+#!
+#! If a face of the twisted polygonal complex is given as an additional argument,
+#! only the connected component containing that face is returned. The 
+#! NC-version does not check if <A>face</A> is a face of <A>complex</A>.
+#!
+#! For example, consider the ramified simplicial surface from the start of
+#! section <Ref Sect="Section_Paths_Connectivity"/>:
+ 
+#!  <Alt Only="HTML">
+#! &lt;br>&lt;img src='./images/_Wrapper_paths-18-1.svg'> &lt;/img> &lt;br>
+#! </Alt>
+#! <Alt Only = "LaTeX">
+#! \begin{center}
+#! \includegraphics{images/_Wrapper_paths-18.pdf}
+#! \end{center}
+#! </Alt>
+#! <Alt Only = "Text">
+#! Image omitted in terminal text
+            #! </Alt>
+#! @ExampleSession
+#! gap> comp := ConnectedComponents( butterfly );;
+#! gap> Size(comp);
+#! 1
+#! gap> comp[1] = butterfly;
+#! true
+#! @EndExampleSession
+#! Splitting vertex 1 into two vertices leads to a surface which has 
+#! more than one connected component, more precisely two disjoint butterflies:
+#! @BeginExampleSession
+#! gap> twoButterflies:=SplitVertex(butterfly,1)[1];;
+#! gap> ConnectedComponents(twoButterflies);
+#! [ simplicial surface (4 vertices, 5 edges, and 2 faces),
+#!   simplicial surface (4 vertices, 5 edges, and 2 faces) ] 
+#! @EndExampleSession
+#!
+#! @Returns a list of twisted polygonal complexes
+#! @Arguments complex
+DeclareOperation( "ConnectedComponents", [IsTwistedPolygonalComplex] );
+#! @Arguments complex
+DeclareAttribute( "ConnectedComponentsAttributeOfComplex", IsTwistedPolygonalComplex );
+#! @Returns a polygonal complex
+#! @Arguments complex, face
+DeclareOperation( "ConnectedComponentOfFace", [IsTwistedPolygonalComplex, IsPosInt] );
+#! @Arguments complex, face
+DeclareOperation( "ConnectedComponentOfFaceNC", [IsTwistedPolygonalComplex, IsPosInt] );
+#! @EndGroup
+
+
+#! @BeginGroup IsStronglyConnected
+#! @Description
+#! Check whether the given twisted polygonal complex is strongly connected. 
+#! A twisted polygonal 
+#! complex
+#! is strongly connected if and only if one of the following equivalent 
+#! conditions hold:
+#! * It is still connected after removal of all vertices. 
+#! * For each pair of faces there is an edge-face-path (compare section 
+#!   <Ref Sect="Section_Access_OrderedVertexAccess"/>) that connects them.
+#!
+#! For example, consider the ramified simplicial surface from the start of 
+#! section <Ref Sect="Section_Paths_Connectivity"/>:
+ 
+#!  <Alt Only="HTML">
+#! &lt;br>&lt;img src='./images/_Wrapper_paths-19-1.svg'> &lt;/img> &lt;br>
+#! </Alt>
+#! <Alt Only = "LaTeX">
+#! \begin{center}
+#! \includegraphics{images/_Wrapper_paths-19.pdf}
+#! \end{center}
+#! </Alt>
+#! <Alt Only = "Text">
+#! Image omitted in terminal text
+            #! </Alt>
+#! @ExampleSession
+#! gap> IsStronglyConnected( butterfly );
+#! false
+#! @EndExampleSession
+#! 
+#! @Arguments complex
+DeclareProperty( "IsStronglyConnected", IsTwistedPolygonalComplex );
+#! @EndGroup
+
+
+#! @BeginGroup StronglyConnectedComponents
+#! @Description
+#! Return a list of the strongly connected components of the given twisted polygonal 
+#! complex 
+#! (as polygonal complexes).
+#!
+#! If a face of the twisted polygonal complex is given as an additional argument,
+#! only the strongly connected component containing that face is returned. The 
+#! NC-version does not check if <A>face</A> is a face of <A>complex</A>.
+#!
+#! For example, consider the ramified simplicial surface from the start of 
+#! section <Ref Sect="Section_Paths_Connectivity"/>:
+ 
+#!  <Alt Only="HTML">
+#! &lt;br>&lt;img src='./images/_Wrapper_paths-20-1.svg'> &lt;/img> &lt;br>
+#! </Alt>
+#! <Alt Only = "LaTeX">
+#! \begin{center}
+#! \includegraphics{images/_Wrapper_paths-20.pdf}
+#! \end{center}
+#! </Alt>
+#! <Alt Only = "Text">
+#! Image omitted in terminal text
+            #! </Alt>
+#! @ExampleSession
+#! gap> comp := StronglyConnectedComponents(butterfly);;
+#! gap> Size(comp);
+#! 2
+#! gap> Faces( comp[1] );
+#! [ 1, 3 ]
+#! gap> Faces( comp[2] );
+#! [ 2, 4 ]
+#! gap> comp[1] = StronglyConnectedComponentOfFace(butterfly, 1);
+#! true
+#! gap> comp[2] = StronglyConnectedComponentOfFace(butterfly, 4);
+#! true
+#! @EndExampleSession
+#!
+#! @Returns a list of twisted polygonal complexes
+#! @Arguments complex
+DeclareOperation( "StronglyConnectedComponents", [IsTwistedPolygonalComplex] );
+#! @Arguments complex
+DeclareAttribute( "StronglyConnectedComponentsAttributeOfComplex", IsTwistedPolygonalComplex );
+#! @Returns a polygonal complex
+#! @Arguments complex, face
+DeclareOperation( "StronglyConnectedComponentOfFace", [IsTwistedPolygonalComplex, IsPosInt] );
+#! @Arguments complex, face
+DeclareOperation( "StronglyConnectedComponentOfFaceNC", [IsTwistedPolygonalComplex, IsPosInt] );
+#! @EndGroup
+
+
+#! @BeginGroup NumberOfConnectedComponents
+#! @Description
+#! Return the number of (strongly) connected components of the given twisted polygonal
+#! complex. For the definition of connected components see <Ref Subsect="ConnectedComponents"/>
+#! and for strongly connected components see <Ref Subsect="StronglyConnectedComponents"/>
+#!
+#! For example consider the ramified simplicial surface from the start of
+#! section <Ref Sect="Section_Paths_Connectivity"/>:
+ 
+#!  <Alt Only="HTML">
+#! &lt;br>&lt;img src='./images/_Wrapper_paths-21-1.svg'> &lt;/img> &lt;br>
+#! </Alt>
+#! <Alt Only = "LaTeX">
+#! \begin{center}
+#! \includegraphics{images/_Wrapper_paths-21.pdf}
+#! \end{center}
+#! </Alt>
+#! <Alt Only = "Text">
+#! Image omitted in terminal text
+            #! </Alt>
+#! @ExampleSession
+#! gap> NumberOfConnectedComponents(butterfly);
+#! 1
+#! gap> NumberOfStronglyConnectedComponents(butterfly);
+#! 2
+#! @EndExampleSession
+#!
+#! @Returns a positive integer
+#! @Arguments complex
+DeclareAttribute( "NumberOfConnectedComponents", IsTwistedPolygonalComplex );
+#! @Arguments complex
+DeclareAttribute( "NumberOfStronglyConnectedComponents", IsTwistedPolygonalComplex );
+#! @EndGroup
+
+
+#! @Section Orientability
+#! @SectionLabel Orientability
+#! 
+#! This section contains methods that deal with the orientability of
+#! twisted polygonal surfaces without edge ramifications (compare section
+#! <Ref Sect="PolygonalStructures_surface"/>). For twisted polygonal 
+#! complexes with edge ramifications the concept of orientability is not 
+#! well-defined since there is no
+#! proper way to deal with edges that are incident to more than two faces.
+#!
+#! A polygonal orientation is defined by choosing a direction along the 
+#! perimeter of each polygon such that for each edge with exactly two 
+#! incident faces both directions are defined. This direction is modelled
+#! by a perimeter path (compare <Ref Sect="Section_Paths_Perimeter"/> for
+#! details).
+ 
+#!  <Alt Only="HTML">
+#! &lt;br>&lt;img src='./images/_Wrapper_paths-22-1.svg'> &lt;/img> &lt;br>
+#! </Alt>
+#! <Alt Only = "LaTeX">
+#! \begin{center}
+#! \includegraphics{images/_Wrapper_paths-22.pdf}
+#! \end{center}
+#! </Alt>
+#! <Alt Only = "Text">
+#! Image omitted in terminal text
+            #! </Alt>
+#! A polygonal complex without edge ramifications is <E>orientable</E> if such a choice of
+#! directions is possible.
+#!
+#! For a given polygonal complex this orientation can be computed.
+ 
+#!  <Alt Only="HTML">
+#! &lt;br>&lt;img src='./images/_Wrapper_paths-23-1.svg'> &lt;/img> &lt;br>
+#! </Alt>
+#! <Alt Only = "LaTeX">
+#! \begin{center}
+#! \includegraphics{images/_Wrapper_paths-23.pdf}
+#! \end{center}
+#! </Alt>
+#! <Alt Only = "Text">
+#! Image omitted in terminal text
+            #! </Alt>
+#! @ExampleSession
+#! gap> surface := PolygonalSurfaceByDownwardIncidence(
+#! > [,[3,5],,,,[3,7],,[3,11],,[7,11],,[5,13],,[7,13],[11,13]],
+#! > [ [2,6,12,14],,, [6,8,10],,,,, [10,14,15] ]);;
+#! gap> IsOrientable(surface);
+#! true
+#! @EndExampleSession
+#!
+#! The orientation of a face is given as a vertex-edge-path (compare section
+#! <Ref Sect="Section_Paths_VertexEdge"/>) in which vertices and edges are
+#! alternating. For the quadrangular face we could represent one of these
+#! paths as <M>[3,6,7,14,13,12,5,2,3]</M>. From the paths we can also
+#! compute the corresponding permutations of vertices and edges alone.
+#!
+#! @ExampleSession
+#! gap> orient := Orientation( surface );
+#! [ (v3,E2,v5,E12,v13,E14,v7,E6,v3),,, (v3,E6,v7,E10,v11,E8,v3),,,,,
+#! (v7,E14,v13,E15,v11,E10,v7) ]
+#! gap> List(orient, VerticesAsPerm);
+#! [ (3,5,13,7),,, (3,7,11),,,,, (7,13,11) ]
+#! gap> List(orient, VerticesAsList);
+#! [ [3,5,13,7,3],,, [3,7,11,3],,,,, [7,13,11,7] ]
+#! gap> List(orient, EdgesAsPerm);
+#! [ (2,12,14,6),,, (6,10,8),,,,, (10,14,15) ]
+#! gap> List(orient, EdgesAsList);
+#! [ [2,12,14,6],,, [6,10,8],,,,, [14,15,10] ]
+#! @EndExampleSession
+#!
+#! If the orientation for one face is given, this defined the orientations
+#! for the strongly connected component (compare
+#! <Ref Subsect="StronglyConnectedComponents"/>) of this face. The convention
+#! for returning an orientation is as follows:
+#! * For each strongly connected component there is a face with 
+#!   minimal number.
+#! * The orientation of this face is equal to <K>PerimeterOfFace</K>
+#!   (<Ref Subsect="PerimeterPathsOfFaces"/>) of this face.
+#!
+#! For a general twisted polygonal surface there is no concept of
+#! perimeter paths. Instead, we can describe orientability
+#! by the existence of a map from the set of chambers to {+1,-1}
+#! such that adjacent chambers have different values. 
+#! But we do not consider this case here.
+
+#! @BeginGroup IsOrientable
+#! @Description
+#! Return whether the given twisted polygonal complex without edge
+#! ramifications is orientable.
+#!
+#! A twisted polygonal complex without edge ramifications
+#! is orientable if it is possible to choose a 
+#! direction along the perimeter of each face such that each pair of adjacent
+#! faces defines opposite directions on the shared edge.
+#!
+#! As an example, consider the polygonal surface from the start of section
+#! <Ref Sect="Section_Orientability"/>:
+ 
+#!  <Alt Only="HTML">
+#! &lt;br>&lt;img src='./images/_Wrapper_paths-24-1.svg'> &lt;/img> &lt;br>
+#! </Alt>
+#! <Alt Only = "LaTeX">
+#! \begin{center}
+#! \includegraphics{images/_Wrapper_paths-24.pdf}
+#! \end{center}
+#! </Alt>
+#! <Alt Only = "Text">
+#! Image omitted in terminal text
+            #! </Alt>
+#! @ExampleSession
+#! gap> IsOrientable( surface );
+#! true
+#! @EndExampleSession
+#! An example for a non orientable surface is the Möbius-strip:
+#! @BeginExampleSession
+#! gap> moebius := SimplicialSurfaceByVerticesInFaces( 
+#! > [[1,2,3],[2,3,4],[3, 4,5],[4,5,1],[5,2,1] ]);;
+#! gap> IsOrientable(moebius); 
+#! false
+#! @EndExampleSession
+#! @Arguments ramSurf
+DeclareProperty( "IsOrientable", IsTwistedPolygonalComplex and IsNotEdgeRamified );
+#! @EndGroup
+
+#! @BeginGroup Orientation
+#! @Description
+#! Return the orientation of the given polygonal complex without edge ramifications, if
+#! it exists (otherwise return <K>fail</K>). The orientation is given as a list
+#! with the faces of <A>ramSurf</A> as indices.
+#!
+#! For each face, this list contains a perimeter-path (see 
+#! <Ref Subsect="PerimeterPath"/> for the precise definition) of this face.
+#! To access perimeter-paths the methods of sections
+#! <Ref Sect="Section_Paths_VertexEdge"/> and
+#! <Ref Sect="Section_Paths_Perimeter"/> can be used.
+#! The perimeter-path describes a direction for each edge of the face.
+#! For an edge, each pair of adjacent faces has to define opposite directions on this edge.
+#!
+#! For example, consider the polygonal surface from the start of section
+#! <Ref Sect="Section_Orientability"/>:
+#!  <Alt Only="HTML">
+#! &lt;br>&lt;img src="./images/_Wrapper_Image_ConstructorExample-1.svg"> &lt;/img> &lt;br>
+#! </Alt>
+#! <Alt Only = "LaTeX">
+#! \begin{center}
+#! \includegraphics{images/_Wrapper_Image_ConstructorExample.pdf}
+#! \end{center}
+#! </Alt>
+#! <Alt Only = "Text">
+#! Image omitted in terminal text
+#! </Alt>
+#! @ExampleSession
+#! gap> orient := Orientation( surface );
+#! [ (v3,E2,v5,E12,v13,E14,v7,E6,v3),,, (v3,E6,v7,E10,v11,E8,v3),,,,, 
+#! (v7,E14,v13,E15,v11,E10,v7) ]
+#! gap> List(orient, VerticesAsPerm);
+#! [ (3,5,13,7),,, (3,7,11),,,,, (7,13,11) ]
+#! gap> List(orient, VerticesAsList);
+#! [ [3,5,13,7,3],,, [3,7,11,3],,,,, [7,13,11,7] ]
+#! gap> List(orient, EdgesAsPerm);
+#! [ (2,12,14,6),,, (6,10,8),,,,, (10,14,15) ]
+#! gap> List(orient, EdgesAsList);
+#! [ [2,12,14,6],,, [6,10,8],,,,, [14,15,10] ]
+#! @EndExampleSession
+#! 
+#! @Returns a list of vertex-edge-paths
+#! @Arguments ramSurf
+DeclareAttribute( "Orientation", IsPolygonalComplex and IsNotEdgeRamified );
+#! @EndGroup
+
+
+#! @Description
+#! Compute the <E>orientation cover</E> of a polygonal complex without edge
+#! ramifications.
+#! It is constructed in the following way:
+#! * For each face in <A>ramSurf</A> the orientation cover has two faces,
+#!   corresponding to the two possible orientations of this face. These
+#!   orientations are represented as <E>perimeter paths</E> (compare
+#!   section <Ref Sect="Section_Paths_Perimeter"/>).
+#! * Two adjacent faces with orientation in <A>ramSurf</A> are adjacent
+#!   in the cover if these orientations induce opposite orientations on
+#!   the connecting edge.
+#! * The vertices are defined by going around an umbrella and transforming
+#!   the orientations correspondingly.
+#!
+#! This method returns a list with three entries:
+#! * The first entry is the covering surface
+#! * The second entry is a map from the covering surface to <A>ramSurf</A>.
+#!   It is given in the form of three lists: The first list maps the vertices
+#!   of the cover to the vertices of <A>ramSurf</A>, the second list maps the
+#!   edges and the third one maps the faces.
+#! * The third entry is a map from the faces of the covering surface to the
+#!   orientation that was used in defining this face.
+#!
+#! The resulting polygonal surface is always closed 
+#! (<Ref Subsect="IsClosedSurface"/>) and orientable 
+#! (<Ref Subsect="IsOrientable"/>). If the original <A>ramSurf</A> was
+#! orientable, it has two connected components, otherwise just one.
+#!
+#! For example, consider the tetrahedron:
+#! @BeginExampleSession
+#! gap> tetCov := OrientationCover(Tetrahedron())[1];;
+#! gap> NumberOfVertices(tetCov);
+#! 8
+#! gap> NumberOfEdges(tetCov);
+#! 12
+#! gap> NumberOfFaces(tetCov);
+#! 8
+#! gap> NumberOfConnectedComponents(tetCov);
+#! 2 
+#! gap> IsIsomorphic(ConnectedComponents(tetCov)[1],Tetrahedron());
+#! true
+#! @EndExampleSession
+#! Since the tetrahedron is orientable, the covering surface has two connected components
+#! both isomorphic to the tetrahedron.
+#! Consider a non orientable surface on four faces:
+#!  <Alt Only="HTML">
+#! &lt;br>&lt;img src="./images/_Wrapper_Image_ProjectivePlane-1.svg"> &lt;/img> &lt;br>
+#! </Alt>
+#! <Alt Only = "LaTeX">
+#! \begin{center}
+#! \includegraphics{images/_Wrapper_Image_ProjectivePlane.pdf}
+#! \end{center}
+#! </Alt>
+#! <Alt Only = "Text">
+#! Image omitted in terminal text
+#! </Alt>
+#! @BeginExampleSession
+#! gap> projPlane := SimplicialSurfaceByDownwardIncidence(
+#! > [ [ 2, 3 ], [ 1, 3 ], [ 1, 2 ], [ 2, 3 ], [ 1, 2 ], [ 1, 3 ] ],
+#! > [ [ 1, 2, 3 ], [ 2, 4, 5 ], [ 3, 4, 6 ], [ 1, 5, 6 ] ]);;
+#! gap> projCov := OrientationCover(projPlane)[1];;
+#! gap> NumberOfVertices(tetCov);
+#! 8
+#! gap> NumberOfEdges(tetCov);
+#! 12
+#! gap> NumberOfFaces(tetCov);
+#! 8
+#! gap> NumberOfConnectedComponents(projCov);
+#! 1
+#! @EndExampleSession
+#! Since <A>ramSurf</A> was not orientable, the covering surface has only one connected component.
+#! 
+#! @Returns a list, where the first entry is a polygonal surface and the
+#! subsequent entries are its vertices, edges and faces
+#! @Arguments ramSurf
+DeclareOperation("OrientationCover", [IsPolygonalComplex and IsNotEdgeRamified]);
+
+
+
+##
+## Undocumented stuff for edge-coloured edge-face-paths
+DeclareAttribute("AssociatedEdgeColouredPolygonalComplex", IsEdgeColouredEdgeFacePath);