#############################################################################
##
##  SimplicialSurface package
##
##  Copyright 2012-2016
##    Markus Baumeister, RWTH Aachen University
##    Alice Niemeyer, RWTH Aachen University 
##
## Licensed under the GPL 3 or later.
##
#############################################################################


#######################################
##
##      Start splitting methods
##


## Splitting edges
InstallOtherMethod( SplitEdge, "for a polygonal complex and an edge",
    [IsPolygonalComplex, IsPosInt],
    function(complex, edge)
        if not edge in Edges(complex) then
            Error(Concatenation("SplitEdge: Given edge ", String(edge), 
                " is not one of the edges ", String(Edges(complex)), 
                " of the given polygonal complex." ) );
        fi;
        return SplitEdgeNC(complex, edge);
    end
);
RedispatchOnCondition( SplitEdge, true, [IsTwistedPolygonalComplex,IsPosInt], [IsPolygonalComplex], 0 );
InstallOtherMethod( SplitEdgeNC, "for a polygonal complex and an edge",
    [IsPolygonalComplex, IsPosInt],
    function(complex, edge)
        local nrIncFaces, max;

        nrIncFaces := Length(FacesOfEdges(complex)[edge]);
        if nrIncFaces = 1 then
            return SplitEdgeNC(complex, edge, [edge]);
        else
            max := Edges(complex)[NumberOfEdges(complex)];
            return SplitEdgeNC(complex, edge, [1..nrIncFaces]+max);
        fi;
    end
);
RedispatchOnCondition( SplitEdgeNC, true, [IsTwistedPolygonalComplex,IsPosInt], [IsPolygonalComplex], 0 );

InstallMethod( SplitEdge, "for a polygonal complex, an edge and a list",
    [IsPolygonalComplex, IsPosInt, IsList],
    function(complex, edge, newEdgeLabels)
        local intersect;

        if not edge in Edges(complex) then
            Error(Concatenation("SplitEdge: Given edge ", String(edge), 
                " is not one of the edges ", String(Edges(complex)), 
                " of the given polygonal complex." ) );
        fi;

        if ForAny(newEdgeLabels, e -> not IsPosInt(e)) then
            Error(Concatenation(
                "SplitEdge: The new edge labels have to be positive integers, but are ", 
                String(newEdgeLabels), "."));
        fi;

        if Length( Set(newEdgeLabels) ) <> Length(FacesOfEdges(complex)[edge]) then
            Error(Concatenation(
                "SplitEdge: The number of new edge labels has to be equal to the number of incident faces."
            ));
        fi;

        intersect := Intersection( Edges(complex), newEdgeLabels );
        if Length(intersect) = 0 or (Length(intersect)=1 and intersect[1] = edge) then
            return SplitEdgeNC(complex, edge, newEdgeLabels);
        else
            Error(Concatenation("SplitEdge: The new edge labels ", 
                String(newEdgeLabels), 
                " have to be disjoint from the existing edge labels ", 
                String(Edges(complex)) ));
        fi;
    end
);
RedispatchOnCondition( SplitEdge, true, [IsTwistedPolygonalComplex,IsPosInt,IsList], [IsPolygonalComplex], 0 );
InstallMethod( SplitEdgeNC, "for a polygonal complex, an edge and a list",
    [IsPolygonalComplex, IsPosInt, IsList],
    function(complex, edge, newEdgeLabels)
        local newVertsOfEdges, newFacesOfEdges, verts, l, incFaces, obj, i;

        newEdgeLabels := Set(newEdgeLabels);

        newVertsOfEdges := ShallowCopy( VerticesOfEdges(complex) );
        newFacesOfEdges := ShallowCopy( FacesOfEdges(complex) );
        verts := newVertsOfEdges[edge];
        Unbind(newVertsOfEdges[edge]);
        for l in newEdgeLabels do
            newVertsOfEdges[l] := verts;
        od;

        incFaces := newFacesOfEdges[edge];
        Unbind(newFacesOfEdges[edge]);
        for i in [1..Length(incFaces)] do
            newFacesOfEdges[newEdgeLabels[i]] := [incFaces[i]];
        od;

        obj := Objectify( TwistedPolygonalComplexType, rec() );
        SetVerticesOfEdges(obj, newVertsOfEdges);
        SetFacesOfEdges(obj, newFacesOfEdges);
        SetIsPolygonalComplex(obj, true);
        SetIsDefaultChamberSystem(obj, true);
        if HasVerticesOfFaces(complex) then
            SetVerticesOfFaces(obj, VerticesOfFaces(complex));
        fi;
        if HasFacesOfVertices(complex) then
            SetFacesOfVertices(obj, FacesOfVertices(complex));
        fi;
        if HasVerticesAttributeOfComplex(complex) then
            SetVerticesAttributeOfComplex(obj, 
                VerticesAttributeOfComplex(complex));
        fi;
        if HasFaces(complex) then
            SetFaces(obj, Faces(complex));
        fi;
        if HasIsTriangular(complex) then
            SetIsTriangular(obj, IsTriangular(complex));
        fi;

        return [obj, newEdgeLabels];
    end
);
RedispatchOnCondition( SplitEdgeNC, true, [IsTwistedPolygonalComplex,IsPosInt,IsList], [IsPolygonalComplex], 0 );


## Splitting vertices
BindGlobal( "__SIMPLICIAL_ConnectedStarComponents",
    function(complex, vertex)
        local faces, edges, edgeOfFaces, f, comp, conn;

        # Compute some data in advance to avoid attribute scheduling
        VerticesAttributeOfComplex(complex);
        Edges(complex);
        Faces(complex);

        faces := FacesOfVertices(complex)[vertex];
        edges := EdgesOfVertices(complex)[vertex];
        edgeOfFaces := [];
        for f in faces do
            edgeOfFaces[f] := Intersection( edges, EdgesOfFaces(complex)[f] );
        od;

        comp := [];
        while Length(faces) > 0 do
            conn := __SIMPLICIAL_AbstractConnectedComponent( 
                faces, edgeOfFaces, faces[1] );
            Add( comp, [ conn, __SIMPLICIAL_UnionSets(edgeOfFaces{conn}) ] );
            faces := Difference(faces, conn);
        od;

        return comp;
    end
);
BindGlobal( "__SIMPLICIAL_SplitVertexWithStarComponent",
    function(complex, vertex, newVertexLabels, starComp)
        local newEdgesOfVertices, i, obj;

        newEdgesOfVertices := ShallowCopy(EdgesOfVertices(complex));
        Unbind(newEdgesOfVertices[vertex]);
        for i in [1..Length(newVertexLabels)] do
            newEdgesOfVertices[newVertexLabels[i]] := starComp[i][2];
        od;

        obj := Objectify( TwistedPolygonalComplexType, rec() );
        SetEdgesOfVertices(obj, newEdgesOfVertices);
        SetIsPolygonalComplex(obj, true);
        SetIsDefaultChamberSystem(obj, true);

        if HasFacesOfEdges(complex) then
            SetFacesOfEdges(obj, FacesOfEdges(complex));
        else
            SetEdgesOfFaces(obj, EdgesOfFaces(complex));
        fi;
        if HasEdges(complex) then
            SetEdges(obj, Edges(complex));
        fi;
        if HasFaces(complex) then
            SetFaces(obj, Faces(complex));
        fi;
        if HasIsTriangular(complex) then
            SetIsTriangular(obj, IsTriangular(complex));
        fi;
        return [obj, newVertexLabels];
    end
);
BindGlobal( "__SIMPLICIAL_SplitVertexWithStar",
    function(complex, vertex, starComp)
        local max;

        if Length(starComp) = 1 then
            return __SIMPLICIAL_SplitVertexWithStarComponent(complex, vertex, [vertex], starComp);
        else
            max := VerticesAttributeOfComplex(complex)[NumberOfVertices(complex)];
            return __SIMPLICIAL_SplitVertexWithStarComponent(complex, vertex, [1..Length(starComp)]+max, starComp);
        fi;
    end
);
InstallOtherMethod( SplitVertex, "for a polygonal complex and a vertex",
    [IsPolygonalComplex, IsPosInt],
    function(complex, vertex)
        if not vertex in VerticesAttributeOfComplex(complex) then
            Error(Concatenation("SplitVertex: Given vertex ", String(vertex), 
                " is not one of the vertices ", String(Vertices(complex)), 
                " of the given polygonal complex." ) );
        fi;
        return SplitVertexNC(complex, vertex);
    end
);
RedispatchOnCondition( SplitVertex, true, [IsTwistedPolygonalComplex,IsPosInt], [IsPolygonalComplex], 0 );
InstallOtherMethod( SplitVertexNC, "for a polygonal complex and a vertex",
    [IsPolygonalComplex, IsPosInt],
    function(complex, vertex)
        local nrIncStars, max, starComp;

        starComp := __SIMPLICIAL_ConnectedStarComponents(complex, vertex);
        nrIncStars := Length(starComp);
        if nrIncStars = 1 then
            return __SIMPLICIAL_SplitVertexWithStarComponent(complex, vertex, [vertex], starComp);
        else
            max := VerticesAttributeOfComplex(complex)[ NumberOfVertices(complex) ];
            return __SIMPLICIAL_SplitVertexWithStarComponent(complex, vertex, [1..nrIncStars]+max, starComp);
        fi;
    end
);
RedispatchOnCondition( SplitVertexNC, true, [IsTwistedPolygonalComplex,IsPosInt], [IsPolygonalComplex], 0 );

InstallMethod( SplitVertex, "for a polygonal complex, a vertex and a list",
    [IsPolygonalComplex, IsPosInt, IsList],
    function(complex, vertex, newVertexLabels)
        local intersect, starComp;

        if not vertex in VerticesAttributeOfComplex(complex) then
            Error(Concatenation("SplitVertex: Given vertex ", String(vertex), 
                " is not one of the vertices ", String(Vertices(complex)), 
                " of the given polygonal complex." ) );
        fi;

        if ForAny(newVertexLabels, v -> not IsPosInt(v)) then
            Error(Concatenation(
                "SplitVertex: The new vertex labels have to be positive integers, but are ", 
                String(newVertexLabels), "."));
        fi;

        starComp := __SIMPLICIAL_ConnectedStarComponents(complex, vertex);
        if Length( Set(newVertexLabels) ) <> Length(starComp) then
            Error(Concatenation(
                "SplitVertex: The number of new vertex labels has to be equal to the length of the umbrella partition."
            ));
        fi;

        intersect := Intersection( VerticesAttributeOfComplex(complex), 
            newVertexLabels );
        if Length(intersect) = 0 or (Length(intersect)=1 and intersect[1] = vertex) then
            return __SIMPLICIAL_SplitVertexWithStarComponent(complex, vertex, newVertexLabels, starComp);
        else
            Error(Concatenation("SplitVertex: The new vertex labels ", 
                String(newVertexLabels), 
                " have to be disjoint from the existing vertex labels ", 
                String(Vertices(complex)) ));
        fi;
    end
);
RedispatchOnCondition( SplitVertex, true, [IsTwistedPolygonalComplex,IsPosInt,IsList], [IsPolygonalComplex], 0 );
InstallMethod( SplitVertexNC, "for a polygonal complex, a vertex and a list",
    [IsPolygonalComplex, IsPosInt, IsList],
    function(complex, vertex, newVertexLabels)
        local starComp;
        
        starComp := __SIMPLICIAL_ConnectedStarComponents(complex, vertex);

        return __SIMPLICIAL_SplitVertexWithStarComponent(complex, vertex, newVertexLabels, starComp);
    end
);
RedispatchOnCondition( SplitVertexNC, true, [IsTwistedPolygonalComplex,IsPosInt,IsList], [IsPolygonalComplex], 0 );

## Splitting vertex-edge-paths
BindGlobal( "__SIMPLICIAL_ComputeNewVertexEdgePaths",
    function(oldComplex, vePath, newComplex, labelList)
        local partialPaths, i, newPaths, p, pNew, pOld, newEdge, used, 
            newVertex, resPaths, extNew, extOld, finishedParts,new;

        VerticesAttributeOfComplex(newComplex); # Compute this once to avoid scheduling
	finishedParts:=[];
	new:=0;

        partialPaths := [ [[],[]] ];
        for i in [1..Length(labelList)] do
            # Try to extend every partial path in as many ways as possible
            if IsEvenInt(i) then
                # We have to add an edge => paths can't start here
                newPaths := [];
                for p in partialPaths do
		    used := false;
                    pNew := p[1];
                    pOld := p[2];
                    for newEdge in labelList[i] do
                        if pNew[Length(pNew)] in VerticesOfEdges(newComplex)[newEdge] then
                            # Extend old and new path
                            extNew := ShallowCopy(pNew);
                            Add(extNew, newEdge);
                            extOld := ShallowCopy(pOld);
                            Add(extOld, PathAsList(vePath)[i]);

                            Add(newPaths, [ extNew, extOld ]);
			
			    used:=true;
                        fi;
                    od;
		    if new>=Position(partialPaths,p) and not used then
			Add(finishedParts,p);
		    fi;
                od;
		new:=0;
		partialPaths := newPaths;
            else
                # We have to add a vertex => paths can start here
                newPaths := [];
		
                for newVertex in labelList[i] do
                    used := false;
                    for p in partialPaths do
                        pNew := p[1];
                        pOld := p[2];
                        if Length(pNew) = 0 or pNew[Length(pNew)] in EdgesOfVertices(newComplex)[newVertex] then
                            # Extend old and new path
                            extNew := ShallowCopy(pNew);
                            Add(extNew, newVertex);
                            extOld := ShallowCopy(pOld);
                            Add(extOld, PathAsList(vePath)[i]);

                            Add(newPaths, [ extNew, extOld ]);
                            used := true;
                        fi;
                    od;
                    if not used then
			# If there is no way to add the new vertex to the partial paths,
			# a new path will start at the vertex 
			if i>1 then
                             new:=Length(partialPaths);
                        fi;
                        Add(newPaths, 
                            [ [newVertex], [PathAsList(vePath)[i]] ]);
		    fi;
                od;
                partialPaths := newPaths;
            fi;
	    
        od;
	Append(newPaths,finishedParts);

        resPaths := [];
        for i in [1..Length(newPaths)] do
            resPaths[i] := [ VertexEdgePathNC(newComplex, newPaths[i][1]), VertexEdgePathNC(oldComplex, newPaths[i][2]) ];
        od;
        return resPaths;
    end
);


InstallMethod( SplitVertexEdgePath,
    "for a polygonal complex and a duplicate-free vertex-edge-path",
    [IsPolygonalComplex, IsVertexEdgePath and IsDuplicateFree],
    function(complex, vePath)
        if not complex = AssociatedPolygonalComplex(vePath) then
            Error("SplitVertexEdgePath: Given vertex-edge-path has to match the given polygonal complex.");
        fi;
        return SplitVertexEdgePathNC(complex, vePath);
    end
);
RedispatchOnCondition( SplitVertexEdgePath, true, 
    [IsTwistedPolygonalComplex, IsVertexEdgePath], [IsPolygonalComplex,IsDuplicateFree], 0 );

InstallMethod( SplitVertexEdgePathNC,
    "for a polygonal complex and a duplicate-free vertex-edge-path",
    [IsPolygonalComplex, IsVertexEdgePath and IsDuplicateFree],
    function(complex, vePath)
        local newLabelList, swapComplex, newComplex, i, edgeSplit, 
            vertexSplit, size;

        newLabelList := [];
        swapComplex := complex;
        # Split the edges
        for i in [1..Length(EdgesAsList(vePath))] do
            edgeSplit := SplitEdgeNC(swapComplex, EdgesAsList(vePath)[i]);
            swapComplex := edgeSplit[1];
            newLabelList[2*i] := edgeSplit[2];
        od;
        # Split the vertices
        for i in [1..Length(VerticesAsList(vePath))-1] do
            vertexSplit := SplitVertexNC(swapComplex, VerticesAsList(vePath)[i]);
            swapComplex := vertexSplit[1];
            newLabelList[2*i-1] := vertexSplit[2];
        od;
        size := Length(VerticesAsList(vePath));
        if IsClosedPath(vePath) then
            # The last vertex has already be splitted!
            newLabelList[2*size-1] := newLabelList[1];
        else
            vertexSplit := SplitVertexNC(swapComplex, VerticesAsList(vePath)[size]);
            swapComplex := vertexSplit[1];
            newLabelList[2*size-1] := vertexSplit[2];
        fi;
        newComplex := swapComplex;
        return [newComplex, __SIMPLICIAL_ComputeNewVertexEdgePaths(
                    complex,vePath, newComplex, newLabelList)];
    end
);
RedispatchOnCondition( SplitVertexEdgePathNC, true, 
    [IsTwistedPolygonalComplex, IsVertexEdgePath], [IsPolygonalComplex,IsDuplicateFree], 0 );


#####


InstallMethod( SplitEdgePath,
    "for a polygonal complex and a duplicate-free vertex-edge-path",
    [IsPolygonalComplex, IsVertexEdgePath and IsDuplicateFree],
    function(complex, vePath)
        if not complex = AssociatedPolygonalComplex(vePath) then
            Error("SplitEdgePath: Given vertex-edge-path has to match the given polygonal complex.");
        fi;
        return SplitEdgePathNC(complex, vePath);
    end
);
RedispatchOnCondition( SplitEdgePath, true, 
    [IsTwistedPolygonalComplex, IsVertexEdgePath], [IsPolygonalComplex,IsDuplicateFree], 0 );

InstallMethod( SplitEdgePathNC, "for a polygonal complex and a duplicate-free vertex-edge-path",
    [IsPolygonalComplex, IsVertexEdgePath and IsDuplicateFree],
    function(complex, vePath)
        local newLabelList, swapComplex, newComplex, i, edgeSplit, 
            vertexSplit;

        newLabelList := [];
        swapComplex := complex;
        # Split the edges
        for i in [1..Length(EdgesAsList(vePath))] do
            # Repeated edge splits are "relatively cheap" since they only
            # modify VerticesOfEdges and FacesOfEdges
            edgeSplit := SplitEdgeNC(swapComplex, EdgesAsList(vePath)[i]);
            swapComplex := edgeSplit[1];
            newLabelList[2*i] := edgeSplit[2];
        od;
        
        # Split the vertices
        newLabelList[1] := [VerticesAsList(vePath)[1]];
        for i in [2..Length(VerticesAsList(vePath))-1] do
            vertexSplit := SplitVertexNC(swapComplex, VerticesAsList(vePath)[i]);

            swapComplex := vertexSplit[1];
            newLabelList[2*i-1] := vertexSplit[2];
        od;
        Add(newLabelList, [VerticesAsList(vePath)[Length(VerticesAsList(vePath))]]);
        newComplex := swapComplex;

        return [newComplex, __SIMPLICIAL_ComputeNewVertexEdgePaths(
                    complex,vePath, newComplex, newLabelList)];
    end
);
RedispatchOnCondition( SplitEdgePathNC, true, 
    [IsTwistedPolygonalComplex, IsVertexEdgePath], [IsPolygonalComplex,IsDuplicateFree], 0 );


##
##      End splitting methods
##
#######################################


#######################################
##
##      Face removal
##
InstallMethod( SubcomplexByFaces, "for a twisted polygonal complex and a set of faces",
    [IsTwistedPolygonalComplex, IsSet],
    function(complex, subfaces)
	if not IsSubset( Faces(complex), subfaces ) then
	    Error("SubcomplexByFaces: there are not only faces given.");
	fi;

	return SubcomplexByFacesNC( complex, subfaces );
    end
);
InstallOtherMethod( SubcomplexByFaces, 
    "for a twisted polygonal complex and a list of faces",
    [ IsTwistedPolygonalComplex, IsList ],
    function(complex, subfaces)
        return SubcomplexByFaces(complex, Set(subfaces));
    end
);
InstallMethod( SubcomplexByFacesNC, "for a polygonal complex and a set of faces",
    [IsPolygonalComplex, IsSet],
    function(complex, subfaces)
	local subVertices, subEdges, newVerticesOfEdges, newEdgesOfFaces, e, f;


        subEdges := __SIMPLICIAL_UnionSets( EdgesOfFaces(complex){subfaces} );
        subVertices := __SIMPLICIAL_UnionSets( VerticesOfEdges(complex){subEdges} );

	newVerticesOfEdges := [];
	for e in subEdges do
	    newVerticesOfEdges[e] := VerticesOfEdges(complex)[e];
	od;

	newEdgesOfFaces := [];
	for f in subfaces do
	    newEdgesOfFaces[f] := EdgesOfFaces(complex)[f];
	od;

	return PolygonalComplexByDownwardIncidenceNC( subVertices, subEdges,
			subfaces, newVerticesOfEdges, newEdgesOfFaces );
    end
);
InstallMethod( SubcomplexByFacesNC, 
    "for a twisted polygonal complex and a set of faces",
    [IsTwistedPolygonalComplex, IsSet],
    function(complex, subfaces)
        local remChambers, vofC, eofC, fofC, c, zeroClass, oneClass,
            twoClass, cl;

        remChambers := Union( ChambersOfFaces(complex){subfaces} );
        vofC := [];
        eofC := [];
        fofC := [];
        for c in remChambers do
            vofC[c] := VerticesOfChambers(complex)[c];
            eofC[c] := EdgesOfChambers(complex)[c];
            fofC[c] := FacesOfChambers(complex)[c];
        od;

        zeroClass := Filtered( ZeroAdjacencyClasses(complex), cl -> IsSubset(remChambers, cl) );
        oneClass := Filtered( OneAdjacencyClasses(complex), cl -> IsSubset(remChambers, cl) );
        twoClass := List( TwoAdjacencyClasses(complex), cl -> Intersection(cl, remChambers) );
        twoClass := Set(twoClass);
        twoClass := Difference(twoClass, [[]]);
        
        return TwistedPolygonalComplexByChamberRelationsNC( vofC, eofC, fofC, zeroClass, oneClass, twoClass );
    end
);
InstallOtherMethod( SubcomplexByFacesNC, 
    "for a twisted polygonal complex and a list of faces",
    [ IsTwistedPolygonalComplex, IsList ],
    function(complex, subfaces)
        return SubcomplexByFacesNC(complex, Set(subfaces));
    end
);

InstallMethod( SubsurfaceByFaces, "for a twisted polygonal surface and a set of faces",
    [IsTwistedPolygonalSurface, IsSet],
    function(complex, subfaces)
        local sub;

        sub := SubcomplexByFaces(complex, subfaces);
        if not IsTwistedPolygonalSurface(sub) then
            return fail;
        fi;

        return sub;
    end
);
InstallOtherMethod( SubsurfaceByFaces, 
    "for a twisted polygonal surface and a list of faces",
    [ IsTwistedPolygonalSurface, IsList ],
    function(complex, subfaces)
        return SubsurfaceByFaces(complex, Set(subfaces));
    end
);
if SIMPLICIAL_ENABLE_SURFACE_REDISPATCH then
    RedispatchOnCondition( SubsurfaceByFaces, true, [IsTwistedPolygonalComplex, IsList], [IsTwistedPolygonalSurface], 0 );
fi;
InstallOtherMethod( SubsurfaceByFacesNC, 
    "for a twisted polygonal surface and a set of faces",
    [ IsTwistedPolygonalSurface, IsSet ],
    function(complex, subfaces)
        local sub;

        sub := SubcomplexByFacesNC(complex, subfaces);
        SetIsNotVertexRamified(sub, true);
        SetIsNotEdgeRamified(sub, true);

        return sub;
    end
);
InstallOtherMethod( SubsurfaceByFacesNC, 
    "for a twisted polygonal surface and a list of faces",
    [ IsTwistedPolygonalSurface, IsList ],
    function(complex, subfaces)
        return SubsurfaceByFacesNC(complex, Set(subfaces));
    end
);
if SIMPLICIAL_ENABLE_SURFACE_REDISPATCH then
    RedispatchOnCondition( SubsurfaceByFacesNC, true, [IsTwistedPolygonalComplex, IsList], [IsTwistedPolygonalSurface], 0 );
fi;



####

InstallMethod( RemoveFaces, "for a twisted polygonal complex and a set of faces",
    [IsTwistedPolygonalComplex, IsSet],
    function(complex, subfaces)
	if not IsSubset( Faces(complex), subfaces ) then
	    Error("RemoveFaces: there are not only faces given.");
	fi;

	return RemoveFacesNC( complex, subfaces );
    end
);
InstallOtherMethod( RemoveFaces, 
    "for a twisted polygonal complex and a list of faces",
    [ IsTwistedPolygonalComplex, IsList ],
    function(complex, subfaces)
        return RemoveFaces(complex, Set(subfaces));
    end
);
InstallMethod( RemoveFacesNC, "for a twisted polygonal complex and a set of faces",
    [IsTwistedPolygonalComplex, IsSet],
    function(complex, subfaces)
        return SubcomplexByFacesNC(complex, Difference(Faces(complex), subfaces));
    end
);
InstallOtherMethod( RemoveFacesNC, 
    "for a twisted polygonal complex and a list of faces",
    [ IsTwistedPolygonalComplex, IsList ],
    function(complex, subfaces)
        return RemoveFacesNC(complex, Set(subfaces));
    end
);

InstallMethod( RemoveFace, "for a twisted polygonal complex and a face",
    [IsTwistedPolygonalComplex, IsPosInt],
    function(complex, face)
        if not face in Faces(complex) then
            Error(Concatenation("RemoveFace: The given face ", String(face), 
                " is not a face of the given complex: ", 
                String(Faces(complex)), ".") );
        fi;
        return RemoveFaceNC(complex, face);
    end
);
InstallMethod( RemoveFaceNC, "for a twisted polygonal complex and a face",
    [IsTwistedPolygonalComplex, IsPosInt],
    function(complex, face)
        return RemoveFaces(complex,[face]);
    end
);


##
##      End of face removal
##
#######################################


#######################################
##
##      Disjoint Union
##

InstallOtherMethod(DisjointUnion, "for two polygonal complexes",
    [IsPolygonalComplex, IsPolygonalComplex],
    function(complex1, complex2)
        return DisjointUnion(complex1, complex2, 0);
    end
);
RedispatchOnCondition( DisjointUnion, true, [IsTwistedPolygonalComplex,IsTwistedPolygonalComplex], [IsPolygonalComplex,IsPolygonalComplex], 0 );
InstallMethod(DisjointUnion, "for two polygonal complexes and an integer",
    [IsPolygonalComplex, IsPolygonalComplex, IsInt],
    function(complex1, complex2, shift)
        local realShift, newVerticesOfEdges, newFacesOfEdges, obj, e, 
            newEdges, vMax, eMax, fMax;

        if Length( Intersection(
                    VerticesAttributeOfComplex(complex1), 
                    VerticesAttributeOfComplex(complex2)) ) = 0 and
            Length( Intersection(Edges(complex1), Edges(complex2)) ) = 0 and
            Length( Intersection(Faces(complex1), Faces(complex2)) ) = 0 then
                realShift := 0;
        else
            vMax := VerticesAttributeOfComplex(complex1)[ NumberOfVertices(complex1) ];
            eMax := Edges(complex1)[NumberOfEdges(complex1)];
            fMax := Faces(complex1)[NumberOfFaces(complex1)];
            realShift := Maximum( [vMax, eMax, fMax] );
        fi;

        if shift > realShift then
            realShift := shift;
        fi;

        newVerticesOfEdges := ShallowCopy( VerticesOfEdges(complex1) );
        newFacesOfEdges := ShallowCopy( FacesOfEdges(complex1) );
        newEdges := ShallowCopy( Edges(complex1) );
        for e in Edges(complex2) do
            newVerticesOfEdges[e + realShift] := VerticesOfEdges(complex2)[e] + realShift;
            newFacesOfEdges[e + realShift] := FacesOfEdges(complex2)[e] + realShift;
            Add(newEdges, e + realShift);
        od;

        obj := Objectify( TwistedPolygonalComplexType, rec() );
        SetVerticesOfEdges(obj, newVerticesOfEdges);
        SetFacesOfEdges(obj, newFacesOfEdges);
        SetEdges(obj, newEdges);
        SetIsPolygonalComplex(obj, true);
        SetIsDefaultChamberSystem(obj, true);

        if HasIsTriangular(complex1) and HasIsTriangular(complex2) then
            SetIsTriangular(obj, IsTriangular(complex1) and IsTriangular(complex2));
        fi;

        if HasIsNotEdgeRamified(complex1) and HasIsNotEdgeRamified(complex2) then
            SetIsNotEdgeRamified(obj, IsNotEdgeRamified(complex1) and IsNotEdgeRamified(complex2));
        fi;

        if HasIsNotVertexRamified(complex1) and HasIsNotVertexRamified(complex2) then
            SetIsNotVertexRamified(obj, IsNotVertexRamified(complex1) and IsNotVertexRamified(complex2));
        fi;

        return [obj, realShift];
    end
);
RedispatchOnCondition( DisjointUnion, true, [IsTwistedPolygonalComplex,IsTwistedPolygonalComplex,IsInt], [IsPolygonalComplex,IsPolygonalComplex], 0 );


##
##      End of disjoint union
##
#######################################


#######################################
##
##      Joining methods
##


## Vertices
InstallMethod( JoinVertices, "for two polygonal complexes and two vertices",
    [IsPolygonalComplex, IsPosInt, IsPolygonalComplex, IsPosInt],
    function(complex1, v1, complex2, v2)
        if not v1 in VerticesAttributeOfComplex(complex1) then
            Error(Concatenation("JoinVertices: The first vertex ", String(v1), 
                " is not one of the vertices in the first polygonal complex: ", 
                String(Vertices(complex1)), "."));
        fi;
        if not v2 in VerticesAttributeOfComplex(complex2) then
            Error(Concatenation("JoinVertices: The second vertex ", String(v2), 
                " is not one of the vertices in the second polygonal complex: ", 
                String(Vertices(complex2)), "."));
        fi;
        return JoinVerticesNC(complex1,v1,complex2,v2);
    end
);
RedispatchOnCondition( JoinVertices, true, 
    [IsTwistedPolygonalComplex,IsPosInt,IsTwistedPolygonalComplex,IsPosInt], 
    [IsPolygonalComplex,,IsPolygonalComplex], 0 );
InstallMethod( JoinVerticesNC, "for two polygonal complexes and two vertices",
    [IsPolygonalComplex, IsPosInt, IsPolygonalComplex, IsPosInt],
    function(complex1, v1, complex2, v2)
        local disjoint, join;

        disjoint := DisjointUnion(complex1, complex2);
        join := JoinVerticesNC( disjoint[1], v1, v2+disjoint[2] );
        if join = fail then
            return fail;
        fi;
        Add(join, disjoint[2]);
        return join;
    end
);
RedispatchOnCondition( JoinVerticesNC, true, 
    [IsTwistedPolygonalComplex,IsPosInt,IsTwistedPolygonalComplex,IsPosInt], 
    [IsPolygonalComplex,,IsPolygonalComplex], 0 );

InstallOtherMethod( JoinVertices, 
    "for a polygonal complex and a list of two vertices",
    [IsPolygonalComplex, IsList],
    function(complex, vertList)
        local vertSet, label;

        vertSet := Set(vertList);
        if Length(vertSet) = 1 then
            label := vertSet[1];
        else
            label := VerticesAttributeOfComplex(complex)[NumberOfVertices(complex)] + 1;
        fi;
        return JoinVertices(complex, vertSet, label);
    end
);
RedispatchOnCondition( JoinVertices, true, 
    [IsTwistedPolygonalComplex,IsList],
    [IsPolygonalComplex], 0 );
InstallOtherMethod( JoinVerticesNC,
    "for a polygonal complex and a list of two vertices",
    [IsPolygonalComplex, IsList],
    function(complex, vertList)
        local vertSet, label;

        vertSet := Set(vertList);
        if Length(vertSet) = 1 then
            label := vertSet[1];
        else
            label := VerticesAttributeOfComplex(complex)[NumberOfVertices(complex)] + 1;
        fi;
        return JoinVerticesNC(complex, vertSet, label);
    end
);
RedispatchOnCondition( JoinVerticesNC, true, 
    [IsTwistedPolygonalComplex,IsList],
    [IsPolygonalComplex], 0 );

InstallMethod( JoinVertices, 
    "for a polygonal complex, a list of two vertices and a new vertex label",
    [IsPolygonalComplex, IsList, IsPosInt],
    function(complex, vertList, newVertexLabel)
        local vertSet;

        vertSet := Set(vertList);
        if Length(vertSet) > 2 then
            Error(Concatenation("JoinVertices: Given vertex list ", String(vertList), 
                " contains more than two different elements."));
        fi;
        if not IsSubset(VerticesAttributeOfComplex(complex), vertSet) then
            Error(Concatenation("JoinVertices: Given vertex list ", String(vertList),
                " is not a subset of the vertices of the given complex: ",
                String(Vertices(complex)), "."));
        fi;
        if not newVertexLabel in vertSet and 
                newVertexLabel in VerticesAttributeOfComplex(complex) then
            Error(Concatenation("JoinVertices: Given new vertex label ", 
                String(newVertexLabel), " conflicts with existing vertices: ", 
                String(Vertices(complex)), "."));
        fi;

        if Length(vertSet) = 2 then
            return JoinVerticesNC(complex, vertSet[1], vertSet[2], newVertexLabel);
        else
            return JoinVerticesNC(complex, vertSet[1], vertSet[1], newVertexLabel);
        fi;
    end
);
RedispatchOnCondition( JoinVertices, true, 
    [IsTwistedPolygonalComplex,IsList,IsPosInt],
    [IsPolygonalComplex], 0 );
InstallMethod( JoinVerticesNC,
    "for a polygonal complex, a list of two vertices and a new vertex label",
    [IsPolygonalComplex, IsList, IsPosInt],
    function(complex, vertList, newVertexLabel)
        local vertSet;

        vertSet := Set(vertList);
        if Length(vertSet) = 2 then
            return JoinVerticesNC(complex, vertSet[1], vertSet[2], newVertexLabel);
        else
            return JoinVerticesNC(complex, vertSet[1], vertSet[1], newVertexLabel);
        fi;
    end
);
RedispatchOnCondition( JoinVerticesNC, true, 
    [IsTwistedPolygonalComplex,IsList,IsPosInt],
    [IsPolygonalComplex], 0 );

InstallOtherMethod( JoinVertices,
    "for a polygonal complex and two vertices",
    [IsPolygonalComplex, IsPosInt, IsPosInt],
    function(complex, v1, v2)
        local label;

        if v1 = v2 then
            label := v1;
        else
            label := VerticesAttributeOfComplex(complex)[NumberOfVertices(complex)]+1;
        fi;
        return JoinVertices(complex, v1, v2, label);
    end
);
RedispatchOnCondition( JoinVertices, true, 
    [IsTwistedPolygonalComplex,IsPosInt,IsPosInt],
    [IsPolygonalComplex], 0 );
InstallOtherMethod( JoinVerticesNC,
    "for a polygonal complex and two vertices",
    [IsPolygonalComplex, IsPosInt, IsPosInt],
    function(complex, v1, v2)
        local label;

        if v1 = v2 then
            label := v1;
        else
            label := VerticesAttributeOfComplex(complex)[NumberOfVertices(complex)]+1;
        fi;
        return JoinVerticesNC(complex, v1, v2, label);
    end
);
RedispatchOnCondition( JoinVerticesNC, true, 
    [IsTwistedPolygonalComplex,IsPosInt,IsPosInt],
    [IsPolygonalComplex], 0 );

InstallMethod( JoinVertices,
    "for a polygonal complex, two vertices and a new vertex label",
    [IsPolygonalComplex, IsPosInt, IsPosInt, IsPosInt],
    function(complex, v1, v2, newVertexLabel)
        __SIMPLICIAL_CheckVertex(complex, v1, "JoinVertices");
        __SIMPLICIAL_CheckVertex(complex, v2, "JoinVertices");
        if newVertexLabel <> v1 and newVertexLabel <> v2 and 
                newVertexLabel in VerticesAttributeOfComplex(complex) then
            Error(Concatenation("JoinVertices: Given new vertex label ", 
                String(newVertexLabel), " conflicts with existing vertices: ", 
                String(Vertices(complex)), "."));
        fi;

        return JoinVerticesNC(complex, v1, v2, newVertexLabel);
    end
);
RedispatchOnCondition( JoinVertices, true, 
    [IsTwistedPolygonalComplex,IsPosInt,IsPosInt,IsPosInt],
    [IsPolygonalComplex], 0 );
InstallMethod( JoinVerticesNC,
    "for a polygonal complex, two vertices and a new vertex label",
    [IsPolygonalComplex, IsPosInt, IsPosInt, IsPosInt],
    function(complex, v1, v2, newVertexLabel)
        local newEdgesOfVertices, newEdges, obj, vSet, verts, edgeOfVert, e;

        if v1 = v2 and v1 = newVertexLabel then
            return [complex, newVertexLabel];
        fi;

        if v1 <> v2 then
            if IsTriangular(complex) then
                # Since we need EdgesOfVertices later, there is no harm in 
                # using it here as well
                edgeOfVert := EdgesOfVertices(complex);
                # Manually check for intersection
                for e in edgeOfVert[v1] do
                    if e in edgeOfVert[v2] then
                        return fail;
                    fi;
                od;
            else
                if ForAny( VerticesOfFaces(complex), verts -> IsSubset(verts,[v1,v2]) ) then
                    return fail;
                fi;
            fi; 
        fi;

        newEdgesOfVertices := ShallowCopy(EdgesOfVertices(complex));
        newEdges := __SIMPLICIAL_UnionSets( [newEdgesOfVertices[v1],newEdgesOfVertices[v2]] );
        Unbind(newEdgesOfVertices[v1]);
        Unbind(newEdgesOfVertices[v2]);
        newEdgesOfVertices[newVertexLabel] := newEdges;

        obj := Objectify(TwistedPolygonalComplexType, rec());
        SetEdgesOfVertices(obj, newEdgesOfVertices);
        SetIsPolygonalComplex(obj, true);
        SetIsDefaultChamberSystem(obj, true);
        if HasEdgesOfFaces(complex) then
            SetEdgesOfFaces(obj, EdgesOfFaces(complex));
        else
            SetFacesOfEdges(obj, FacesOfEdges(complex));
        fi;
        if HasEdges(complex) then
            SetEdges(obj, Edges(complex));
        fi;
        if HasFaces(complex) then
            SetFaces(obj, Faces(complex));
        fi;
        if HasIsTriangular(complex) then
            SetIsTriangular(obj, IsTriangular(complex));
        fi;

        return [obj, newVertexLabel];
    end
);
RedispatchOnCondition( JoinVerticesNC, true, 
    [IsTwistedPolygonalComplex,IsPosInt,IsPosInt,IsPosInt],
    [IsPolygonalComplex], 0 );



## Edges
InstallOtherMethod( JoinEdges, "for a polygonal complex and two edges",
    [IsPolygonalComplex, IsPosInt, IsPosInt],
    function(complex, e1, e2)
        local label;
		
	if e1 = e2 then
		label := e1;
	else
		label := Last(Edges(complex))+1;
	fi;
        return JoinEdges(complex, e1, e2, label);
    end
);
RedispatchOnCondition( JoinEdges, true, 
    [IsTwistedPolygonalComplex,IsPosInt,IsPosInt],
    [IsPolygonalComplex], 0 );
InstallOtherMethod( JoinEdgesNC, "for a polygonal complex and two edges",
    [IsPolygonalComplex, IsPosInt, IsPosInt],
    function(complex, e1, e2)
        local label;
		
	if e1 = e2 then
		label := e1;
	else
		label := Last(Edges(complex))+1;
	fi;
        return JoinEdgesNC(complex, e1, e2, label);
    end
);
RedispatchOnCondition( JoinEdgesNC, true, 
    [IsTwistedPolygonalComplex,IsPosInt,IsPosInt],
    [IsPolygonalComplex], 0 );

InstallMethod( JoinEdges, 
    "for a polygonal complex, two edges and a new edge label",
    [IsPolygonalComplex, IsPosInt, IsPosInt, IsPosInt],
    function(complex, e1, e2, newEdgeLabel)
        __SIMPLICIAL_CheckEdge(complex, e1, "JoinEdges");
        __SIMPLICIAL_CheckEdge(complex, e2, "JoinEdges");
        if e1 = e2 and e1 = newEdgeLabel then
            return [complex, newEdgeLabel];
        fi;
        if newEdgeLabel <> e1 and newEdgeLabel <> e2 and newEdgeLabel in Edges(complex) then
            Error(Concatenation("JoinEdges: Given new edge label ", 
                String(newEdgeLabel), " conflicts with existing edges: ", 
                String(Edges(complex)), "."));
        fi;
        if VerticesOfEdges(complex)[e1] <> VerticesOfEdges(complex)[e2] then
            Error(Concatenation(
                "JoinEdges: The two given edges are incident to different vertices, namely ",
                String(VerticesOfEdges(complex)[e1]), " and ",
                String(VerticesOfEdges(complex)[e2]), "."));
        fi;

        return JoinEdgesNC(complex, e1, e2, newEdgeLabel);
    end
);
RedispatchOnCondition( JoinEdges, true, 
    [IsTwistedPolygonalComplex,IsPosInt,IsPosInt,IsPosInt],
    [IsPolygonalComplex], 0 );
InstallMethod( JoinEdgesNC,
    "for a polygonal complex, two edges and a new edge label",
    [IsPolygonalComplex, IsPosInt, IsPosInt, IsPosInt],
    function(complex, e1, e2, newEdgeLabel)
        local obj, newVerticesOfEdges, newFacesOfEdges, faces, verts;

        newVerticesOfEdges := ShallowCopy( VerticesOfEdges(complex) );
        newFacesOfEdges := ShallowCopy( FacesOfEdges(complex) );

        verts := newVerticesOfEdges[e1];
        Unbind(newVerticesOfEdges[e1]);
        Unbind(newVerticesOfEdges[e2]);
        newVerticesOfEdges[newEdgeLabel] := verts;

        faces := __SIMPLICIAL_UnionSets( newFacesOfEdges{[e1,e2]} );
        Unbind(newFacesOfEdges[e1]);
        Unbind(newFacesOfEdges[e2]);
        newFacesOfEdges[newEdgeLabel] := faces;

        obj := Objectify( TwistedPolygonalComplexType, rec() );
        SetVerticesOfEdges(obj, newVerticesOfEdges);
        SetFacesOfEdges(obj, newFacesOfEdges);
        SetIsPolygonalComplex(obj, true);
        SetIsDefaultChamberSystem(obj, true);
        if HasVerticesOfFaces(complex) then
            SetVerticesOfFaces(obj, VerticesOfFaces(complex));
        fi;
        if HasFacesOfVertices(complex) then
            SetFacesOfVertices(obj, FacesOfVertices(complex));
        fi;
        if HasVerticesAttributeOfComplex(complex) then
            SetVerticesAttributeOfComplex(obj, 
                VerticesAttributeOfComplex(complex));
        fi;
        if HasFaces(complex) then
            SetFaces(obj, Faces(complex));
        fi;
        if HasIsTriangular(complex) then
            SetIsTriangular(obj, IsTriangular(complex));
        fi;
        return [obj, newEdgeLabel];
    end
);
RedispatchOnCondition( JoinEdgesNC, true, 
    [IsTwistedPolygonalComplex,IsPosInt,IsPosInt,IsPosInt],
    [IsPolygonalComplex], 0 );

InstallOtherMethod(JoinEdges,
	"for a polygonal complex and a list",
	[IsPolygonalComplex,IsList],
	function(complex,edgeList)
		local edgeSet, label;
		
		edgeSet := Set(edgeList);
		if Length(edgeSet) = 1 then
			label := edgeSet[1];
		else
			label := Last(Edges(complex))+1;
		fi;
		return JoinEdges(complex,edgeList,label);
	end
);
RedispatchOnCondition( JoinEdges, true, 
    [IsTwistedPolygonalComplex,IsList],
    [IsPolygonalComplex], 0 );

InstallOtherMethod(JoinEdgesNC,
	"for a polygonal complex and a list",
	[IsPolygonalComplex,IsList],
	function(complex,edgeList)
		local edgeSet, label;
		
		edgeSet := Set(edgeList);
		if Length(edgeSet) = 1 then
			label := edgeSet[1];
		else
			label := Last(Edges(complex))+1;
		fi;
		return JoinEdgesNC(complex,edgeList,label);
	end
);
RedispatchOnCondition( JoinEdgesNC, true, 
    [IsTwistedPolygonalComplex,IsList],
    [IsPolygonalComplex], 0 );

InstallMethod(JoinEdges,
	"for a polygonal complex, a list and a new edge label",
	[IsPolygonalComplex,IsList,IsPosInt],
	function(complex,edgeList,newEdgeLabel)
		local edgeSet,newEdge,newComplex,e,res;
		edgeSet := Set(edgeList);
	
		if not IsSubset(Edges(complex), edgeSet) then
			Error(Concatenation("JoinEdges: Given edge list ", 
			String(edgeList)," is not a subset of the edges of the given complex: ",
                	String(Edges(complex)), "."));
		fi;
	
		if not newEdgeLabel in edgeSet and newEdgeLabel in Edges(complex) then
            		Error(Concatenation("JoinEdges: Given new edge label ", 
			String(newEdgeLabel), " conflicts with existing edges: ", 
			String(Edges(complex)), "."));
		fi;
	
		return JoinEdgesNC(complex,edgeList,newEdgeLabel);
		
	end
);
RedispatchOnCondition( JoinEdges, true, 
    [IsTwistedPolygonalComplex,IsList,IsPosInt],
    [IsPolygonalComplex], 0 );

InstallMethod(JoinEdgesNC,
	"for a polygonal complex, a list and a new edge label",
	[IsPolygonalComplex,IsList,IsPosInt],
	function(complex,edgeList,newEdgeLabel)
		local edgeSet,newEdge,newComplex,e,res;
		newEdge:=edgeList[1];
		newComplex:=complex;
		for e in [2..Length(edgeList)-1] do
			res:=JoinEdgesNC(newComplex,newEdge,edgeList[e],newEdge);
			newComplex:=res[1];
		od;
		return JoinEdgesNC(newComplex,newEdge,Last(edgeList),newEdgeLabel);
	end
);
RedispatchOnCondition( JoinEdgesNC, true, 
    [IsTwistedPolygonalComplex,IsList,IsPosInt],
    [IsPolygonalComplex], 0 );

## Faces
InstallOtherMethod( JoinFaces, "for a polygonal complex and two faces",
    [IsPolygonalComplex, IsPosInt, IsPosInt],
    function(complex, F1, F2)
	local label;
		
	if F1 = F2 then
		label := F1;
	else
		label := Last(Faces(complex))+1;
	fi;
        return JoinFaces(complex, F1, F2, label);
    end
);
RedispatchOnCondition( JoinFaces, true, 
    [IsTwistedPolygonalComplex,IsPosInt,IsPosInt],
    [IsPolygonalComplex], 0 );
	
InstallOtherMethod( JoinFacesNC, "for a polygonal complex and two faces",
    [IsPolygonalComplex, IsPosInt, IsPosInt],
    function(complex, F1, F2)
	local label;

        if F1 = F2 then
                label := F1;
        else
                label := Last(Faces(complex))+1;
        fi;
        return JoinFacesNC(complex, F1, F2, label);
    end
);
RedispatchOnCondition( JoinFacesNC, true, 
    [IsTwistedPolygonalComplex,IsPosInt,IsPosInt],
    [IsPolygonalComplex], 0 );

InstallMethod( JoinFaces, 
    "for a polygonal complex, two faces and a new face label",
    [IsPolygonalComplex, IsPosInt, IsPosInt, IsPosInt],
	function(complex, F1, F2, newFaceLabel)
		__SIMPLICIAL_CheckFace(complex, F1, "JoinFaces");
		__SIMPLICIAL_CheckFace(complex, F2, "JoinFaces");
		if F1 = F2 and F1 = newFaceLabel then
			return [complex, newFaceLabel];
		fi;
		if newFaceLabel <> F1 and newFaceLabel <> F2 and newFaceLabel in Faces(complex) then
			Error(Concatenation("JoinFaces: Given new face label ", 
				String(newFaceLabel), " conflicts with existing faces: ", 
				String(Faces(complex)), "."));
		fi;
		if EdgesOfFaces(complex)[F1] <> EdgesOfFaces(complex)[F2] then
			Error(Concatenation(
				"JoinFaces: The two given faces are incident to different edges, namely ",
				String(EdgesOfFaces(complex)[F1]), " and ",
				String(EdgesOfFaces(complex)[F2]), "."));
		fi;

		return JoinFacesNC(complex, F1, F2, newFaceLabel);
	end
);
RedispatchOnCondition( JoinFaces, true, 
    [IsTwistedPolygonalComplex,IsPosInt,IsPosInt,IsPosInt],
    [IsPolygonalComplex], 0 );

InstallMethod( JoinFacesNC,
    "for a polygonal complex, two faces and a new face label",
    [IsPolygonalComplex, IsPosInt, IsPosInt, IsPosInt],
	function(complex, F1, F2, newFaceLabel)
		local newEdgesOfFaces, newVerticesOfFaces, verts, edges, obj;
		newVerticesOfFaces:=ShallowCopy(VerticesOfFaces(complex));
		newEdgesOfFaces:=ShallowCopy(EdgesOfFaces(complex));
		
		verts:=newVerticesOfFaces[F1];
		Unbind(newVerticesOfFaces[F1]);
		Unbind(newVerticesOfFaces[F2]);
		newVerticesOfFaces[newFaceLabel] := verts;
		
		edges := __SIMPLICIAL_UnionSets( newEdgesOfFaces{[F1,F2]} );
		Unbind(newEdgesOfFaces[F1]);
		Unbind(newEdgesOfFaces[F2]);
		newEdgesOfFaces[newFaceLabel] := edges;
		
		obj := Objectify( TwistedPolygonalComplexType, rec() );
		SetVerticesOfFaces(obj, newVerticesOfFaces);
		SetEdgesOfFaces(obj, newEdgesOfFaces);
		SetIsPolygonalComplex(obj, true);
		SetIsDefaultChamberSystem(obj, true);
		if HasVerticesOfEdges(complex) then
			SetVerticesOfEdges(obj, VerticesOfEdges(complex));
		fi;
		if HasVerticesAttributeOfComplex(complex) then
			SetVerticesAttributeOfComplex(obj, 
				VerticesAttributeOfComplex(complex));
		fi;
		if HasEdges(complex) then
			SetEdges(obj, Edges(complex));
		fi;
		if HasIsTriangular(complex) then
			SetIsTriangular(obj, IsTriangular(complex));
		fi;
		return [obj, newFaceLabel];
	end
);
RedispatchOnCondition( JoinFacesNC, true, 
    [IsTwistedPolygonalComplex,IsPosInt,IsPosInt,IsPosInt],
    [IsPolygonalComplex], 0 );

InstallOtherMethod(JoinFaces,
	"for a polygonal complex and a list",
	[IsPolygonalComplex,IsList],
	function(complex,faceList)
		local faceSet, label;
		
		faceSet := Set(faceList);
		if Length(faceSet) = 1 then
			label := faceSet[1];
		else
			label := Last(Faces(complex))+1;
		fi;
		return JoinFaces(complex,faceList,label);
	end
);
RedispatchOnCondition( JoinFaces, true, 
    [IsTwistedPolygonalComplex,IsList],
    [IsPolygonalComplex], 0 );

InstallOtherMethod(JoinFacesNC,
	"for a polygonal complex and a list",
	[IsPolygonalComplex,IsList],
	function(complex,faceList)
		local faceSet, label;

                faceSet := Set(faceList);
                if Length(faceSet) = 1 then
                        label := faceSet[1];
                else
                        label := Last(Faces(complex))+1;
                fi;
                return JoinFacesNC(complex,faceList,label);
	end
);
RedispatchOnCondition( JoinFacesNC, true, 
    [IsTwistedPolygonalComplex,IsList],
    [IsPolygonalComplex], 0 );

InstallMethod(JoinFaces,
	"for a polygonal complex, a list and a new face label",
	[IsPolygonalComplex,IsList,IsPosInt],
	function(complex,faceList,newFaceLabel)
		local faceSet;
		faceSet := Set(faceList);
	
		if not IsSubset(Faces(complex), faceSet) then
			Error(Concatenation("JoinFaces: Given face list ", 
			String(faceList)," is not a subset of the faces of the given complex: ",
                	String(Faces(complex)), "."));
		fi;
	
		if not newFaceLabel in faceSet and newFaceLabel in Faces(complex) then
            		Error(Concatenation("JoinFaces: Given new face label ", 
			String(newFaceLabel), " conflicts with existing faces: ", 
			String(Faces(complex)), "."));
		fi;
	
		return JoinFacesNC(complex,faceList,newFaceLabel);
		
	end
);
RedispatchOnCondition( JoinFaces, true, 
    [IsTwistedPolygonalComplex,IsList,IsPosInt],
    [IsPolygonalComplex], 0 );

InstallMethod(JoinFacesNC,
	"for a polygonal complex, a list and a new face label",
	[IsPolygonalComplex,IsList,IsPosInt],
	function(complex,faceList,newFaceLabel)
		local faceSet,newFace,newComplex,F,res;
		newFace:=faceList[1];
		newComplex:=complex;
		for F in [2..Length(faceList)-1] do
			res:=JoinFacesNC(newComplex,newFace,faceList[F],newFace);
			newComplex:=res[1];
		od;
		return JoinFacesNC(newComplex,newFace,Last(faceList),newFaceLabel);
	end
);
RedispatchOnCondition( JoinFacesNC, true, 
    [IsTwistedPolygonalComplex,IsList,IsPosInt],
    [IsPolygonalComplex], 0 );

## VertexEdgePaths
InstallMethod( JoinVertexEdgePaths, 
    "for two polygonal complexes and two duplicate-free vertex-edge-paths",
    [IsPolygonalComplex, IsVertexEdgePath and IsDuplicateFree, 
        IsPolygonalComplex, IsVertexEdgePath and IsDuplicateFree],
    function(complex1, vePath1, complex2, vePath2)
        if complex1 <> AssociatedPolygonalComplex(vePath1) then
            Error(Concatenation("JoinVertexEdgePaths: The first path ", 
                String(vePath1), " does not belong to the first polygonal complex."));
        fi;
        if complex2 <> AssociatedPolygonalComplex(vePath2) then
            Error(Concatenation("JoinVertexEdgePaths: The second path ", 
                String(vePath2), " does not belong to the first polygonal complex."));
        fi;

        if Length(VerticesAsList(vePath1)) <> Length(VerticesAsList(vePath2)) then
            Error(Concatenation("JoinVertexEdgePaths: The given paths ",
                String(vePath1), " and ", String(vePath2), " have different lengths."));
        fi;

        return JoinVertexEdgePathsNC(complex1, vePath1, complex2, vePath2);
    end
);
RedispatchOnCondition( JoinVertexEdgePaths, true, 
    [IsTwistedPolygonalComplex, IsVertexEdgePath, IsTwistedPolygonalComplex, IsVertexEdgePath],
    [IsPolygonalComplex,IsDuplicateFree,IsPolygonalComplex,IsDuplicateFree], 0);

InstallMethod( JoinVertexEdgePathsNC, 
    "for two polygonal complexes and two duplicate-free vertex-edge-paths",
    [IsPolygonalComplex, IsVertexEdgePath and IsDuplicateFree, 
        IsPolygonalComplex, IsVertexEdgePath and IsDuplicateFree],
    function(complex1, vePath1, complex2, vePath2)
        local disjoint, join;

        disjoint := DisjointUnion(complex1, complex2);
        join := JoinVertexEdgePathsNC(disjoint[1], vePath1, 
            VertexEdgePath(disjoint[1], List(PathAsList(vePath2), x -> x+disjoint[2]) ) );
        if join = fail then
            return fail;
        fi;

        Add(join, disjoint[2]);
        return join;
    end
);
RedispatchOnCondition( JoinVertexEdgePathsNC, true, 
    [IsTwistedPolygonalComplex, IsVertexEdgePath, IsTwistedPolygonalComplex, IsVertexEdgePath],
    [IsPolygonalComplex,IsDuplicateFree,IsPolygonalComplex,IsDuplicateFree], 0);

InstallMethod( JoinVertexEdgePaths, 
    "for a polygonal complexes and two duplicate-free vertex-edge-paths",
    [IsPolygonalComplex, IsVertexEdgePath and IsDuplicateFree, 
        IsVertexEdgePath and IsDuplicateFree],
    function(complex, vePath1, vePath2)
        if complex <> AssociatedPolygonalComplex(vePath1) then
            Error(Concatenation("JoinVertexEdgePaths: The first path ", 
                String(vePath1), " does not belong to the polygonal complex."));
        fi;
        if complex <> AssociatedPolygonalComplex(vePath2) then
            Error(Concatenation("JoinVertexEdgePaths: The second path ", 
                String(vePath2), " does not belong to the polygonal complex."));
        fi;

        if Length(VerticesAsList(vePath1)) <> Length(VerticesAsList(vePath2)) then
            Error(Concatenation("JoinVertexEdgePaths: The given paths ",
                String(vePath1), " and ", String(vePath2), " have different lengths."));
        fi;

        return JoinVertexEdgePathsNC(complex, vePath1, vePath2);
    end
);
RedispatchOnCondition( JoinVertexEdgePaths, true, 
    [IsTwistedPolygonalComplex, IsVertexEdgePath, IsVertexEdgePath],
    [IsPolygonalComplex,IsDuplicateFree,IsDuplicateFree], 0);

InstallMethod( JoinVertexEdgePathsNC, 
    "for a polygonal complexes and two duplicate-free vertex-edge-paths",
    [IsPolygonalComplex, IsVertexEdgePath and IsDuplicateFree, 
        IsVertexEdgePath and IsDuplicateFree],
    function(complex, vePath1, vePath2)
        local swapComplex, labelList, i, join, v1, v2, size, maxEdge, maxVert;

        swapComplex := complex;
        labelList := [];

        # Identify vertices
        maxVert := VerticesAttributeOfComplex(swapComplex)[NumberOfVertices(swapComplex)];
        for i in [1..Length(VerticesAsList(vePath1))-1] do;
            v1 := VerticesAsList(vePath1)[i];
            v2 := VerticesAsList(vePath2)[i];
            if v1 = v2 then
                # no change
                labelList[2*i-1] := v1;
            else
                # this will possibly skip some labels
                join := JoinVerticesNC( swapComplex, v1, v2, maxVert+i );
                if join = fail then
                    return fail;
                fi;
                labelList[2*i-1] := join[2];
                swapComplex := join[1];
            fi;
        od;
        # The last step has to be handled differently if the paths are closed
        size := Length(VerticesAsList(vePath1));
        if IsClosedPath(vePath1) then
            v1 := labelList[1];
        else
            v1 := VerticesAsList(vePath1)[size];
        fi;
        if IsClosedPath(vePath2) then
            v2 := labelList[1];
        else
            v2 := VerticesAsList(vePath2)[size];
        fi;

        if v1 = v2 then
            labelList[2*size-1] := v1;
        else
            join := JoinVerticesNC( swapComplex, v1, v2, maxVert+size );
            if join = fail then
                return fail;
            fi;
            labelList[2*size-1] := join[2];
            swapComplex := join[1];
        fi;


        # Identify edges
        maxEdge := Edges(swapComplex)[NumberOfEdges(swapComplex)];
        for i in [1..Length(EdgesAsList(vePath1))] do
            join := JoinEdgesNC( swapComplex, EdgesAsList(vePath1)[i], EdgesAsList(vePath2)[i], maxEdge+i );
            labelList[2*i] := join[2];
            Assert(1, maxEdge + i = join[2]);
            swapComplex := join[1];
        od;

        return [swapComplex, VertexEdgePathNC(swapComplex, labelList)];
    end
);
RedispatchOnCondition( JoinVertexEdgePathsNC, true, 
    [IsTwistedPolygonalComplex, IsVertexEdgePath, IsVertexEdgePath],
    [IsPolygonalComplex,IsDuplicateFree,IsDuplicateFree], 0);


## Boundaries
InstallOtherMethod(JoinBoundaries,
    "for two polygonal surfaces and two 2-flags",
    [IsPolygonalSurface, IsList, IsPolygonalSurface, IsList],
    function(surface1, flag1, surface2, flag2)
        local disjoint, join;

        disjoint := DisjointUnion(surface1, surface2);
        join := JoinBoundaries( disjoint[1], flag1, flag2 + disjoint[2] );
        if join = fail then
            return fail;
        fi;
        Add(join, disjoint[2]);
        return join;
    end
);
if SIMPLICIAL_ENABLE_SURFACE_REDISPATCH then
    RedispatchOnCondition( JoinBoundaries, true, 
        [IsTwistedPolygonalComplex, IsList, IsTwistedPolygonalComplex, IsList], 
        [IsPolygonalSurface,,IsPolygonalSurface], 0 );
fi;


InstallOtherMethod(JoinBoundariesNC,
    "for two polygonal surfaces and two 2-flags",
    [IsPolygonalSurface, IsList, IsPolygonalSurface, IsList],
    function(surface1, flag1, surface2, flag2)
        local disjoint, join;

        disjoint := DisjointUnion(surface1, surface2);
        join := JoinBoundariesNC( disjoint[1], flag1, flag2 + disjoint[2] );
        if join = fail then
            return fail;
        fi;
        Add(join, disjoint[2]);
        return join;
    end
);
if SIMPLICIAL_ENABLE_SURFACE_REDISPATCH then
    RedispatchOnCondition( JoinBoundariesNC, true,
        [IsTwistedPolygonalComplex, IsList, IsTwistedPolygonalComplex, IsList],
        [IsPolygonalSurface,,IsPolygonalSurface], 0 );
fi;

InstallMethod(JoinBoundaries,
    "for two polygonal surfaces, two 2-flags and an integer",
    [IsPolygonalSurface, IsList, IsPolygonalSurface, IsList, IsInt],
    function(surface1, flag1, surface2, flag2, length)
        local disjoint, join;

        disjoint := DisjointUnion(surface1, surface2);
        join := JoinBoundaries( disjoint[1], flag1, flag2 + disjoint[2], length);
        if join = fail then
            return fail;
        fi;
        Add(join, disjoint[2]);
        return join;
    end
);
if SIMPLICIAL_ENABLE_SURFACE_REDISPATCH then
    RedispatchOnCondition( JoinBoundaries, true,
        [IsTwistedPolygonalComplex, IsList, IsTwistedPolygonalComplex, IsList, IsInt],
        [IsPolygonalSurface,,IsPolygonalSurface], 0 );
fi;

InstallMethod(JoinBoundariesNC,
    "for two polygonal surfaces, two 2-flags and an integer",
    [IsPolygonalSurface, IsList, IsPolygonalSurface, IsList, IsInt],
    function(surface1, flag1, surface2, flag2, length)
        local disjoint, join;

        disjoint := DisjointUnion(surface1, surface2);
        join := JoinBoundariesNC( disjoint[1], flag1, flag2 + disjoint[2], length);
        if join = fail then
            return fail;
        fi;
        Add(join, disjoint[2]);
        return join;
    end
);
if SIMPLICIAL_ENABLE_SURFACE_REDISPATCH then
    RedispatchOnCondition( JoinBoundariesNC, true,
        [IsTwistedPolygonalComplex, IsList, IsTwistedPolygonalComplex, IsList, IsInt],
        [IsPolygonalSurface,,IsPolygonalSurface], 0 );
fi;


InstallMethod(JoinBoundaries,
    "for a polygonal surface, two 2-flags and an integer",
    [IsPolygonalSurface, IsList, IsList, IsInt],
    function(surface, flag1, flag2, length)
        local perims, perim1, perim2, bound1, bound2, Reorient, p, join, i;

        if Length(flag1) < 2 then
            Error(Concatenation("JoinBoundaries: First 2-flag should contain two elements, but actually has ", String(Length(flag1)),"."));
        fi;
        if Length(flag2) < 2 then
            Error(Concatenation("JoinBoundaries: Second 2-flag should contain two elements, but actually has ", String(Length(flag2)),"."));
        fi;
        if not flag1[2] in BoundaryEdges(surface) then
            Error(Concatenation("JoinBoundaries: Edge ", String(flag1[2]), " of first flag is not a boundary edge."));
        fi;
        if not flag2[2] in BoundaryEdges(surface) then
            Error(Concatenation("JoinBoundaries: Edge ", String(flag2[2]), " of second flag is not a boundary edge."));
        fi;
        if not flag1[1] in BoundaryVertices(surface) then
            Error(Concatenation("JoinBoundaries: Vertex ", String(flag1[1]), " of first flag is not a boundary vertex."));
        fi;
        if not flag2[1] in BoundaryVertices(surface) then
            Error(Concatenation("JoinBoundaries: Vertex ", String(flag2[1]), " of second flag is not a boundary vertex."));
        fi;
        if not flag1[1] in VerticesOfEdges(surface)[flag1[2]] then
            Error(Concatenation("JoinBoundaries: First list ", String(flag1), " should be a flag of a vertex and an edge."));
        fi;
        if not flag2[1] in VerticesOfEdges(surface)[flag2[2]] then
            Error(Concatenation("JoinBoundaries: Second list ", String(flag2), " should be a flag of a vertex and an edge."));
        fi;

        return JoinBoundariesNC(surface, flag1, flag2, length);
    end
);
if SIMPLICIAL_ENABLE_SURFACE_REDISPATCH then
    RedispatchOnCondition( JoinBoundaries, true,
        [IsTwistedPolygonalComplex, IsList, IsList, IsInt], [IsPolygonalSurface], 0 );
fi;
	
InstallMethod(JoinBoundariesNC,
    "for a polygonal surface, two 2-flags and an integer",
    [IsPolygonalSurface, IsList, IsList, IsInt],
    function(surface, flag1, flag2, length)
        local perim1, perim2, bound1, bound2, Reorient, p, join, i;

        perim1 := PerimeterOfHoles(surface,flag1[2]);
        perim2 := PerimeterOfHoles(surface,flag2[2]);
        
	perim1:=ShiftCyclicPath(perim1,flag1[1],flag1[2]);
        perim2:=ShiftCyclicPath(perim2, flag2[1], flag2[2]);
 
	perim1:=ShallowCopy(EdgesAsList(perim1));
        perim2:=ShallowCopy(EdgesAsList(perim2));
                
        if length<Length(perim1) or length<Length(perim2) then
        	Error("JoinBoundaries: length has to be smaller then the boundary");
        fi;
          
        for i in [length+1..Length(perim1)] do
                Remove(perim1);
        od;

	for i in [length+1..Length(perim2)] do
                Remove(perim2);
        od;


        bound1:=VertexEdgePathByEdgesNC(surface,perim1);
        bound2:=VertexEdgePathByEdgesNC(surface,perim2);

        join := JoinVertexEdgePathsNC(surface, bound1, bound2);
        if join = fail then
            return fail;
        fi;

        # Joining boundaries always produces polygonal surfaces
        SetIsNotEdgeRamified( join[1], true );
        SetIsNotVertexRamified( join[1], true );
        if HasIsTriangular( surface ) then
            SetIsTriangular( join[1], IsTriangular(surface) );
        fi;
        return join;
    end
);
if SIMPLICIAL_ENABLE_SURFACE_REDISPATCH then
    RedispatchOnCondition( JoinBoundariesNC, true,
        [IsTwistedPolygonalComplex, IsList, IsList, IsInt], [IsPolygonalSurface], 0 );
fi;

InstallOtherMethod(JoinBoundaries,
    "for a polygonal surface and two 2-flags",
    [IsPolygonalSurface, IsList, IsList],
    function(surface, flag1, flag2)
	local perims, perim, p;
	perims := PerimeterOfHoles(surface);
        perim := [];
        for p in perims do
          	if flag1[2] in EdgesAsList(p) then
                	Add(perim, p);
            	fi;
        od;
        Assert(0, Length(perim) = 1);
	return JoinBoundaries(surface,flag1,flag2,Length(EdgesAsList(perim[1])));
    end
);
if SIMPLICIAL_ENABLE_SURFACE_REDISPATCH then
    RedispatchOnCondition( JoinBoundaries, true, 
        [IsTwistedPolygonalComplex, IsList, IsList], [IsPolygonalSurface], 0 );
fi;

InstallOtherMethod(JoinBoundariesNC,
    "for a polygonal surface and two 2-flags",
    [IsPolygonalSurface, IsList, IsList],
    function(surface, flag1, flag2)
        local perims, perim, p;
        perims := PerimeterOfHoles(surface);
        perim := [];
        for p in perims do
                if flag1[2] in EdgesAsList(p) then
                        Add(perim, p);
                fi;
        od;
        Assert(0, Length(perim) = 1);
        return JoinBoundariesNC(surface,flag1,flag2,Length(EdgesAsList(perim[1])));
    end
);
if SIMPLICIAL_ENABLE_SURFACE_REDISPATCH then
    RedispatchOnCondition( JoinBoundariesNC, true,
        [IsTwistedPolygonalComplex, IsList, IsList], [IsPolygonalSurface], 0 );
fi;

InstallMethod(JoinBoundary, "for a polygonal surface and a vertex", [IsPolygonalSurface, IsPosInt],
	function(complex, vertex)
		local path, boundaryPath, path1, path2,n;
		if not IsBoundaryVertex(complex,vertex) then
			Error(Concatenation("JoinBoundary: Vertex ", String(vertex), " is not a boundary vertex."));
		fi;
		for path in PerimeterOfHoles(complex) do
			if vertex in VerticesAsList(path) then
				boundaryPath:=EdgesAsList(path);
			fi;
		od;
		n:=Length(boundaryPath);
		if IsOddInt(n) then
			Error(Concatenation("JoinBoundary: The boundary path with edges ", String(boundaryPath), " has not even length."));
		fi;
		return JoinBoundaryNC(complex, vertex);
end);
if SIMPLICIAL_ENABLE_SURFACE_REDISPATCH then
    RedispatchOnCondition( JoinBoundary, true,
        [IsTwistedPolygonalComplex, IsList, IsList], [IsPolygonalSurface], 0 );
fi;

InstallMethod(JoinBoundaryNC, "for a polygonal surface and a vertex", [IsPolygonalSurface, IsPosInt],
	function(complex, vertex)
		local path, boundaryPath, path1, path2, n;
		for path in PerimeterOfHoles(complex) do
			if vertex in VerticesAsList(path) then
				boundaryPath:=EdgesAsList(path);
			fi;
		od;
		n:=Length(boundaryPath);
		path1:=VertexEdgePathByEdges(complex,boundaryPath{[1..n/2]});
		path2:=VertexEdgePathByEdges(complex,Reversed(boundaryPath{[n/2+1..n]}));
		return JoinVertexEdgePaths(complex,path1,path2);
end);
if SIMPLICIAL_ENABLE_SURFACE_REDISPATCH then
    RedispatchOnCondition( JoinBoundaryNC, true,
        [IsTwistedPolygonalComplex, IsList, IsList], [IsPolygonalSurface], 0 );
fi;
##
##      End of joining
##
#######################################


#######################################
##
##      Applications
##

InstallMethod( ConnectedFaceSum, "for two polygonal surfaces and two flags",
    [IsPolygonalSurface, IsList, IsPolygonalSurface, IsList],
    function(surface1, flag1, surface2, flag2)
        local rem1, rem2;

        if not flag1 in Flags(surface1) then
            Error(Concatenation("ConnectedFaceSum: The first list ", 
                String(flag1), 
                " is not a flag of the first polygonal surface."));
        fi;
        if not flag2 in Flags(surface2) then
            Error(Concatenation("ConnectedFaceSum: The second list ", 
                String(flag1), 
                " is not a flag of the second polygonal surface."));
        fi;

        if ForAny( EdgesOfFaces(surface1)[flag1[3]], e -> IsBoundaryEdgeNC(surface1, e) ) then
            return fail;
        fi;
        if ForAny( EdgesOfFaces(surface2)[flag2[3]], e -> IsBoundaryEdgeNC(surface2, e) ) then
            return fail;
        fi;

        rem1 := RemoveFaceNC( surface1, flag1[3] );
        rem2 := RemoveFaceNC( surface2, flag2[3] );
        return JoinBoundaries( rem1, flag1{[1,2]}, rem2, flag2{[1,2]} )[1];
    end
);
if SIMPLICIAL_ENABLE_SURFACE_REDISPATCH then
    RedispatchOnCondition( ConnectedFaceSum, true, 
        [IsTwistedPolygonalComplex, IsList, IsTwistedPolygonalComplex, IsList], 
        [IsPolygonalSurface,,IsPolygonalSurface], 0 );
fi;


InstallMethod( SnippOffEars, "for a simplicial surface", [IsSimplicialSurface],
    function(surface)
        local facePairs, commonEdges, snippPairs, joinEdges, remFaces, 
            swapSurf, pair, join;

        facePairs := Combinations(Faces(surface), 2);
        commonEdges := List(facePairs, p -> [p[1],p[2],
            Intersection( EdgesOfFaces(surface)[p[1]], EdgesOfFaces(surface)[p[2]] )]);
        snippPairs := Filtered(commonEdges, c -> Length(c[3]) = 2);

        joinEdges := List( snippPairs, p -> [ 
            Difference(EdgesOfFaces(surface)[p[1]], p[3])[1], 
            Difference(EdgesOfFaces(surface)[p[2]], p[3])[1] ] );

        remFaces := Set( Flat( List( snippPairs, p -> [p[1],p[2]] ) ) );
        swapSurf := RemoveFacesNC(surface, remFaces);

        for pair in joinEdges do
            if IsSubset( Edges(swapSurf), pair ) then
                join := JoinEdgesNC(swapSurf, pair);
                swapSurf := join[1];
            fi;
        od;

        return swapSurf;
    end
);
if SIMPLICIAL_ENABLE_SURFACE_REDISPATCH then
    RedispatchOnCondition( SnippOffEars, true, [IsTwistedPolygonalComplex], [IsSimplicialSurface], 0 );
else
    # This redispatch will not check whether we have a surface
    RedispatchOnCondition( SnippOffEars, true, [IsTwistedPolygonalComplex], [IsTriangularComplex], 0 );
fi;

InstallMethod( SplitAllVertices, "for a polygonal complex", 
    [IsPolygonalComplex],
    function(complex)
        local swapComplex, v;

        swapComplex := complex;
        for v in VerticesAttributeOfComplex(complex) do
            swapComplex := SplitVertexNC(swapComplex, v)[1];
        od;

        return swapComplex;
    end
);
RedispatchOnCondition( SplitAllVertices, true, [IsTwistedPolygonalComplex], [IsPolygonalComplex], 0 );

##
##      End Applications
##
#######################################




#######################################
##
##      Cut/Mend
##

InstallMethod( CraterCuttableEdges, "for a polygonal complex",
    [IsPolygonalComplex],
    function(complex)
        return EdgesWithVertexProperty(complex, v -> IsInnerVertexNC(complex, v));
    end
);
RedispatchOnCondition( CraterCuttableEdges, true, [IsTwistedPolygonalComplex], [IsPolygonalComplex], 0 );
InstallMethod( CraterCut, "for a polygonal complex and an edge",
    [IsPolygonalComplex, IsPosInt],
    function(complex, edge)
        if not edge in CraterCuttableEdges(complex) then
            Error(Concatenation("CraterCut: The second argument ", 
                String(edge), 
                " is not a crater-cuttable edge of the given polygonal complex." ));
        fi;
        return SplitEdgeNC(complex, edge)[1];
    end
);
RedispatchOnCondition( CraterCut, true, [IsTwistedPolygonalComplex,IsPosInt], [IsPolygonalComplex], 0 );

InstallMethod( CraterMendableEdgePairs, "for a polygonal complex",
    [IsPolygonalComplex],
    function(complex)
        local edgeAnom, edgePairs;

        edgeAnom := List( EdgeAnomalyClasses(complex), 
		cl -> Filtered( cl, e -> IsBoundaryEdgeNC(complex, e)));
 	edgePairs:=List(edgeAnom,cl->Combinations(cl, 2));
        return Union(edgePairs);
    end
);
RedispatchOnCondition( CraterMendableEdgePairs, true, [IsTwistedPolygonalComplex], [IsPolygonalComplex], 0 );
InstallMethod( CraterMend, "for a polygonal complex and a pair of edges",
    [IsPolygonalComplex, IsList],
    function(complex, edgePair)
        if not Set(edgePair) in CraterMendableEdgePairs(complex) then
            Error(Concatenation("CraterMend: The second argument ",
                String(edgePair), 
                " is not a crater-mendable edge pair of the given polygonal complex."));
        fi;
        return JoinEdgesNC(complex, edgePair)[1];
    end
);
RedispatchOnCondition( CraterMend, true, [IsTwistedPolygonalComplex,IsList], [IsPolygonalComplex], 0 );

InstallMethod( RipCuttableEdges, "for a polygonal complex", 
    [IsPolygonalComplex],
    function(complex)
        return EdgesWithVertexProperties(complex,v->IsInnerVertexNC(complex,v), v->IsBoundaryVertexNC(complex,v));
    end
);
RedispatchOnCondition( RipCuttableEdges, true, [IsTwistedPolygonalComplex], [IsPolygonalComplex], 0 );
InstallMethod( RipCut, "for a polygonal complex and an edge",
    [IsPolygonalComplex, IsPosInt],
    function(complex, edge)
        if not edge in RipCuttableEdges(complex) then
            Error(Concatenation("RipCut: Second argument ",
                String(edge), " is not a rip-cuttable edge of the given polygonal complex."));
        fi;
        return SplitVertexEdgePathNC(complex, VertexEdgePathByEdgesNC(complex, [edge]))[1];
    end
);
RedispatchOnCondition( RipCut, true, [IsTwistedPolygonalComplex,IsPosInt], [IsPolygonalComplex], 0 );

InstallMethod( RipMendableEdgePairs, "for a polygonal complex",
    [IsPolygonalComplex],
    function(complex)
        local pairs, v, boundEdges, edgePairs;

        pairs := [];
        for v in BoundaryVertices(complex) do
            boundEdges := Filtered( EdgesOfVertices(complex)[v], 
                e -> IsBoundaryEdgeNC(complex, e) );
            edgePairs := Combinations(boundEdges, 2);
            Append(pairs, Filtered(edgePairs, p -> 
                OtherVertexOfEdgeNC(complex,v,p[1]) <> 
                    OtherVertexOfEdgeNC(complex,v,p[2])));
        od;

        return Set(pairs);
    end
);
RedispatchOnCondition( RipMendableEdgePairs, true, [IsTwistedPolygonalComplex], [IsPolygonalComplex], 0 );
InstallMethod( RipMend, "for a polygonal complex and a pair of edges",
    [IsPolygonalComplex, IsList],
    function(complex, edgePair)
        local commonVertex, path1, path2, join;

        if not edgePair in RipMendableEdgePairs(complex) then
            Error(Concatenation("RipMend: Second argument ",
                String(edgePair), 
                " is not a rip-mendable edge pair of the given polygonal complex."));
        fi;
        commonVertex := Intersection( 
            VerticesOfEdge(complex, edgePair[1]), 
            VerticesOfEdge(complex, edgePair[2]) )[1];
        path1 := VertexEdgePathNC(complex, [commonVertex, edgePair[1], 
                OtherVertexOfEdgeNC(complex, commonVertex, edgePair[1])]);
        path2 := VertexEdgePathNC(complex, [commonVertex, edgePair[2], 
                OtherVertexOfEdgeNC(complex, commonVertex, edgePair[2])]);

        join := JoinVertexEdgePathsNC(complex, path1, path2);
        if join = fail then
            return fail;
        else
            return join[1];
        fi;
    end
);
RedispatchOnCondition( RipMend, true, [IsTwistedPolygonalComplex,IsList], [IsPolygonalComplex], 0 );


InstallMethod( SplitCuttableEdges, "for a polygonal complex", 
    [IsPolygonalComplex],
    function(complex)
        return Intersection(InnerEdges(complex), EdgesWithVertexProperty(complex, v -> IsBoundaryVertexNC(complex, v)));
    end
);
RedispatchOnCondition( SplitCuttableEdges, true, [IsTwistedPolygonalComplex], [IsPolygonalComplex], 0 );
InstallMethod( SplitCut, "for a polygonal complex and an edge",
    [IsPolygonalComplex, IsPosInt],
    function(complex, edge)
        if not edge in SplitCuttableEdges(complex) then
            Error(Concatenation("SplitCut: Second argument ", 
                String(edge),
                " is not a split-cuttable edge of the given polygonal complex"));
        fi;
        return SplitVertexEdgePathNC(complex, VertexEdgePathByEdgesNC(complex, [edge]))[1];
    end
);
RedispatchOnCondition( SplitCut, true, [IsTwistedPolygonalComplex,IsPosInt], [IsPolygonalComplex], 0 );


InstallMethod( SplitMendableFlagPairs, "for a polygonal complex",
    [IsPolygonalComplex],
    function(complex)
        local boundPairs, flagPairs, verts1, verts2, pair;

        flagPairs := [];
        boundPairs := Combinations( BoundaryEdges(complex), 2 );
        for pair in boundPairs do
            verts1 := VerticesOfEdges(complex)[pair[1]];
            verts2 := VerticesOfEdges(complex)[pair[2]];
            if Length(Intersection(verts1, verts2)) = 0 then
                Append( flagPairs, [ 
                    Set( [ [ verts1[1], pair[1] ], [ verts2[1], pair[2] ] ] ),
                    Set( [ [ verts1[1], pair[1] ], [ verts2[2], pair[2] ] ] ),
                    Set( [ [ verts1[2], pair[1] ], [ verts2[1], pair[2] ] ] ),
                    Set( [ [ verts1[2], pair[1] ], [ verts2[2], pair[2] ] ] )] );
            fi;
        od;

        return Set(flagPairs);
    end
);
RedispatchOnCondition( SplitMendableFlagPairs, true, [IsTwistedPolygonalComplex], [IsPolygonalComplex], 0 );
InstallMethod( SplitMend, 
    "for a polygonal complex and a pair of vertex-edge-flags",
    [IsPolygonalComplex, IsList],
    function(complex, flagPair)
        local path1, path2, join;

        if not flagPair in SplitMendableFlagPairs(complex) then
            Error(Concatenation("SplitMend: Second argument ", 
                String(flagPair),
                " is not a split-mendable flag pair."));
        fi;

        path1 := VertexEdgePathNC(complex, [ flagPair[1][1], flagPair[1][2],
            OtherVertexOfEdgeNC(complex, flagPair[1][1], flagPair[1][2])]);
        path2 := VertexEdgePathNC(complex, [ flagPair[2][1], flagPair[2][2],
            OtherVertexOfEdgeNC(complex, flagPair[2][1], flagPair[2][2])]);
        join := JoinVertexEdgePathsNC(complex, path1, path2);
        if join = fail then
            return fail;
        else
            return join[1];
        fi;
    end
);
RedispatchOnCondition( SplitMend, true, [IsTwistedPolygonalComplex,IsList], [IsPolygonalComplex], 0 );


##
##      End of Cut/Mend
##
#######################################



#######################################
##
##      TetrahedralExtension
##
InstallOtherMethod(TetrahedralExtension, 
    "for a simplicial surface and a face",
    [IsSimplicialSurface,IsPosInt],
    function(surface,face)
        return TetrahedralExtension(surface,face,Maximum(Vertices(surface))+1);
    end
);

InstallMethod( TetrahedralExtension,
    "for a simplicial surface and a face",
    [IsSimplicialSurface, IsPosInt,IsPosInt],
    function(surface, face, vertex)
	local voe,eof,nE,nV,g,L,M,VOE,EOF,edges,e,vof,rem;
	rem:=function(L,g)
	    local temp,i;
	    temp:=[];
	    for i in Difference([1..Length(L)],[g]) do
		if IsBound(L[i]) then
			temp[i]:=L[i];
		fi;
	    od;
	    return temp;
	end;
	VOE:=ShallowCopy(VerticesOfEdges(surface));
	EOF:=ShallowCopy(EdgesOfFaces(surface));
	nE:=Length(VOE);

	nV:=vertex-1;
	vof:=VerticesOfFace(surface,face);
	Add(VOE,[vof[1],nV+1]);
        Add(VOE,[vof[2],nV+1]);
        Add(VOE,[vof[3],nV+1]);
	eof:=EOF[face];
	for e in eof do 
		voe:=VerticesOfEdge(surface,e);
		edges:=Filtered([nE+1,nE+2,nE+3],g->
		Intersection(VOE[g],VerticesOfEdge(surface,e))<>[]);
		Add(EOF,[e,edges[1],edges[2]]);
	od;
        EOF:=rem(EOF,face);
	return SimplicialSurfaceByDownwardIncidence(VOE,EOF);
end
);

InstallMethod( TetrahedralReduction,
    "for a simplicial surface and a vertex",
    [IsSimplicialSurface, IsPosInt],
    function(surface, vertex)
	local f,eof,voe,i,L,ind,faces,remElm,edges,verts,g;
	remElm:=function(L,ind)
		local i,res;
		res:=[];
		for i in [1..Length(L)] do
			if IsBound(L[i]) and i <> ind then 
				res[i]:=L[i];
			fi;
		od; 
		return res;
	end;

	eof:=ShallowCopy(EdgesOfFaces(surface));
	voe:=ShallowCopy(VerticesOfEdges(surface));
	faces:=FacesOfVertex(surface,vertex);
	## remove faces and replace the resulting 3-waist with a face
	if Length(faces)=3 and IsInnerVertex(surface,vertex) then
		for f in faces do
			eof:=remElm(eof,f);
		od;
                verts:=Union(VerticesOfFace(surface,faces[1]),VerticesOfFace(surface,faces[2]));
                verts:=Difference(verts,[vertex]);
		edges:=[];
		for i in [1,2,3] do
			edges[i]:=Filtered(EdgesOfFace(surface,faces[i]),
				g->VerticesOfEdge(surface,g) in Combinations(verts,2))[1];
		od;
                eof[Maximum(Faces(surface))+1]:=Set(edges);
		for g in EdgesOfVertex(surface,vertex) do
			voe:=remElm(voe,g);
		od;
	else
		return fail;
	fi;
	
	return SimplicialSurfaceByDownwardIncidence(voe,eof);
end
);

InstallMethod( InnerMultiTetrahedralSphere, "for a twisted polygonal complex",
    [IsTwistedPolygonalComplex],
    function(complex)
        local v,vert,comp;
	comp:=complex;
        vert:=Filtered(Vertices(comp),v->FaceDegreeOfVertex(comp,v)=3);
        if IsMultiTetrahedralSphere(comp) then
                if not VertexCounter(comp) in [[[3,4]],[[3,2],[4,3]]] then
                        for v in vert do
                               comp:=TetrahedralReduction(comp,v);
                        od;
                fi;
		return comp;
	else
	        return fail;
	fi;
end
);

BindGlobal("__SIMPLICIAL_helpNameFacesAndVertices",
    function(surf,idFOT,idVOT)
	local idf,f,temp,newV,oldF,vertexIDs,faceIDs,idOfOldFace,idOfnewV,
	newFaceIDs,idOfNeighVert,newVertIDs;
## idFOT is list [t1,t2,t3,...] where ti is a tetrahedron represented by
## the list. [[id1,f1],[id2,f2],[id3,f3],[id4,f4]] so that idj=1,2,3,4 is the
## identification of face fj of surf idVOT is list [t1,t2,t3,...] where ti is
## a tetrahedron represented by the list [[id1,v1],[id2,v2],[id3,v3],[id4,v4]]
## so that idj=1,2,3,4 is the identification of vertex vj of surf
	temp:=List(Union(idVOT),tup->tup[2]); 
	newV:=Difference(Vertices(surf),temp)[1];
	temp:=List(Union(idFOT),tup->tup[2]);
	oldF:=Difference(temp,Faces(surf))[1];

	vertexIDs:=Union(idVOT);
	faceIDs:=Union(idFOT);
	idOfNeighVert:=Filtered(vertexIDs,id->id[2] in NeighbourVerticesOfVertex(surf,newV));
	idOfOldFace:=Filtered(faceIDs,id->id[2]=oldF)[1];
	idOfnewV:=[idOfOldFace[1],newV];
	newVertIDs:=Union([idOfnewV],idOfNeighVert);
	Add(idVOT,Union([idOfnewV],newVertIDs));

	newFaceIDs:=[];
	for f in FacesOfVertex(surf,newV) do
	    idf:=Filtered(newVertIDs,id->not id[2] in VerticesOfFace(surf,f))[1][1];
	    Add(newFaceIDs,[idf,f]);
	od;
	Add(idFOT,Union(newFaceIDs,[idOfOldFace]));
	return [idFOT,idVOT];
    end
);

InstallMethod( MultiTetrahedralSphereByTetrahedralSymbol, 
    "for a dense list",
    [IsDenseList],
    function(symbol)
	local idenFaces,idenVertices,temp,tup,face,surf;

	surf:=SimplicialSurfaceByVerticesInFaces([[2,3,4],[1,3,4],
						[1,2,4],[1,2,3]]);
	idenVertices:=[[[1,1],[2,2],[3,3],[4,4]]];
	idenFaces:=[[[1,1],[2,2],[3,3],[4,4]]];

	for tup in symbol do
		face:=idenFaces[tup[1]][tup[2]][2];
		surf:=TetrahedralExtension(surf,face);
		temp:=__SIMPLICIAL_helpNameFacesAndVertices(surf,idenFaces,idenVertices);
		idenFaces:=temp[1];
		idenVertices:=temp[2];
	od;
	return surf;
    end
);


InstallMethod( MultiTetrahedralSymbolOfComplex,
    "for a twisted polygonal complex",
    [IsTwistedPolygonalComplex],
    function(complex)
	local helpNextVertex,v,i,f,symbol,temp,idenVertices,idenFaces,surf,vertices,neigh;

	## surf is the bigger surface and vert the remaining vertices which are not yet
	##identified
	helpNextVertex:=function(surf,visitedVert)
		local neighbours,v;
		for v in Difference(Vertices(surf),visitedVert) do
			neighbours:=NeighbourVerticesOfVertex(surf,v);
			neighbours:=Intersection(neighbours,visitedVert);
			if Length(neighbours)=3 then 
				return [v,neighbours];
			fi;
		od;
		return fail;
	end;
	if IsMultiTetrahedralSphere(complex) then 
		symbol:=[];
		v:=Position(FaceDegreesOfVertices(complex),3);
		neigh:=NeighbourVerticesOfVertex(complex,v);
		vertices:=[v,neigh[1],neigh[2],neigh[3]];
		surf:=SimplicialSurfaceByVerticesInFaces([[v,neigh[1],neigh[2]],
							  [v,neigh[1],neigh[3]],
							  [v,neigh[2],neigh[3]],
							  [neigh[1],neigh[2],neigh[3]]]);
		idenVertices:=[[[1,vertices[4]],[2,vertices[3]],[3,vertices[2]],[4,vertices[1]]]];

		idenFaces:=[[[1,1],[2,2],[3,3],[4,4]]];
	## construct the sphere by attaching the tetrahedra with respect to the
	## identified faces and vertices
		while not IsIsomorphic(complex,surf) do
			temp:=helpNextVertex(complex,Vertices(surf));
			f:=Position(VerticesOfFaces(surf),temp[2]);
			v:=temp[1];
			for i in [1,2,3,4] do
				temp:=Filtered(idenFaces,tut->[i,f] in tut);
				if temp<>[] then 
					Add(symbol,[Position(idenFaces,temp[1]),i]);
				fi;
			od;
			surf:=TetrahedralExtension(surf,f,v);
			temp:=__SIMPLICIAL_helpNameFacesAndVertices(surf,idenFaces,idenVertices);
			idenFaces:=temp[1];
			idenVertices:=temp[2];
		od;
		return symbol;
	else 
		return fail;
	fi;
end
);
##
##      End of TetrahedralExtension
##
#######################################

#######################################
##
##      Edgeturn
##

InstallOtherMethod(EdgeTurn, "for a simplicial surface and an inner edge",
    [IsSimplicialSurface,IsPosInt],
    function(surface,edge)
        return EdgeTurn(surface,edge,edge);
    end
);
InstallMethod( EdgeTurn, "for a simplicial surface and an edge",
    [IsSimplicialSurface,IsPosInt,IsPosInt],
    function(surface,edge,newedge)
	local eof,voe,edges1,edges2,foe,vof, g;
	if newedge in Edges(surface) and newedge<>edge then 
		return fail;
	fi;
	foe:=FacesOfEdge(surface,edge);
	if Length( Union(VerticesOfFace(surface,foe[1]),VerticesOfFace(surface,foe[2])))=4 then	
		edges1:=Filtered(EdgesOfFace(surface,foe[1]),g->not(g=edge));
		edges2:=Filtered(EdgesOfFace(surface,foe[2]),g->not(g=edge));
		vof:=Union(VerticesOfFace(surface,foe[1]),VerticesOfFace(surface,foe[2]));
		voe:=[];
		for g in Difference(Edges(surface),[edge]) do
			voe[g]:=VerticesOfEdge(surface,g);
		od;
		voe[newedge]:=Filtered(vof,g-> not(g in VerticesOfEdge(surface,edge)));
		eof:=ShallowCopy(EdgesOfFaces(surface));
		if Length(Intersection(VerticesOfEdge(surface,edges1[1]),VerticesOfEdge(surface,edges2[1])))>0 and 
		IsSubsetSet(VerticesOfEdge(surface,edge),Intersection(VerticesOfEdge(surface,edges1[1]),VerticesOfEdge(surface,edges2[1]))) then
			eof[foe[1]]:=[newedge,edges1[1],edges2[1]];
			eof[foe[2]]:=[newedge,edges1[2],edges2[2]];
		else
			eof[foe[1]]:=[newedge,edges1[2],edges2[1]];
			eof[foe[2]]:=[newedge,edges1[1],edges2[2]];
		fi;
		return SimplicialSurfaceByDownwardIncidence(voe,eof);
	else
		return fail;
	fi;
end
);
##
##      End of Edgeturn
##
#######################################

<<<<<<< HEAD
InstallMethod( BuildingBlocks, "for a simplicial surface",
    [IsSimplicialSurface],
    function( surface )
        local w,bound,surf,vof1,vof2,waists,v;
        if not (IsClosedSurface(surface) and EulerCharacteristic(surface)=2 
		and IsVertexFaithful(surface)) then
                return false;
        fi;
        surf:=surface;
        waists:=AllThreeWaistsOfComplex(surface);
        while waists<>[] do
                w:=EdgesAsList(waists[1]);
		surf:=SplitVertexEdgePath(surface,waists[1])[1];
                bound:=BoundaryVertices(surf);
                vof1:=Intersection(bound,NeighbourVerticesOfVertex(surf,bound[1]));
                vof1:=Union([bound[1]],vof1);
                vof2:=Difference(bound,vof1);
                surf:=SimplicialSurfaceByVerticesInFaces(Union(VerticesOfFaces(surf),[vof1,vof2]));
                waists:=AllThreeWaistsOfComplex(surf);
        od;
        return ConnectedComponents(surf);
end
);
=======

#######################################
##
##      Tori construction
##


InstallMethod( AllToriOfSimplicialSphere, 
    "for a simplicial surface",
    [IsSimplicialSurface],
    function(surface)
        local help_FaceMender,help_MendableEdgeAssignments,res,ee,ff,combFaces,edgesOfFaces,
        orb,autGroup,faces,mendEdges,verticesOfFaces;
        ## this method mends two faces of surface and removes the resulting face
        ## from the constructed triangular complex to give rise to a simplicial surface 
        help_FaceMender:=function(surface,faces,edges) 
	    local surf,i,vertex1,vertex2,newEdges,newPartition,temp,joinF;
	    surf:=surface;
            # mending of vertices
	    for i in [[1,2],[1,3],[2,3]] do 
	        vertex1:=Intersection(VerticesOfEdges(surf){edges[1]{i}})[1];
	        vertex2:=Intersection(VerticesOfEdges(surf){edges[2]{i}})[1];
	        if vertex1<>vertex2 then
	            surf:=JoinVertices(surf,vertex1,vertex2)[1];
	        fi;
            od;
            # mending of edges
            for i in [1,2,3] do
	        if edges[1][i]<> edges[2][i] then 
	            surf:=JoinEdges(surf,edges[1][i],edges[2][i])[1];
	        fi;
            od;
            # mending of faces
	    joinF:=JoinFaces(surf,faces[1],faces[2]);
            return RemoveFaceNC(joinF[1],joinF[2]);
        end;

	## given a surface and the edges of faces of two faces in the in given surface
	## this function returns a list of possible identifications of the given edges. 

        help_MendableEdgeAssignments:=function(surface,edgesOfFaces)
            local g,edgeAssign,vof1,vof2,inter,arrangements,eov1,eov2,i,
            edge1,edge2,ee,eof,help,res,help2,help1,v;

	    arrangements:=Arrangements(edgesOfFaces[2],3);
	    edgeAssign:=List([1..6],i->[edgesOfFaces[1],arrangements[i]]);
	    res:=[];
	    ## identified edges gives rise to an identification of the incident vertices
	    ## edges can only be identified if and only if there exists no
            help1:=function(surface,ee)
	        local i,v1,v2;
	        for i in [[1,2],[1,3],[2,3]] do 
	            v1:=Intersection(VerticesOfEdges(surface){ee[1]{i}})[1];
	            v2:=Intersection(VerticesOfEdges(surface){ee[2]{i}})[1];
	            if Set([v1,v2]) in VerticesOfEdges(surface) then 
		        return false; 
	            fi;
	        od;
	        return true;
            end;
            return Filtered(edgeAssign,ee->help1(surface,ee));
	end;
	if EulerCharacteristic(surface) <> 2 or not IsClosedSurface(surface) then 
	    return fail;
	fi;
        res:=[];
        faces:=Faces(surface);
        edgesOfFaces:=EdgesOfFaces(surface);
        verticesOfFaces:=VerticesOfFaces(surface);
        combFaces:=Combinations(faces,2);
        combFaces:=Filtered(combFaces,ff->Intersection(verticesOfFaces{ff})=[]);
        autGroup:=AutomorphismGroupOnFaces(surface);
        orb:=Orbits(autGroup,combFaces,OnSets);
        combFaces:=List(orb,g->g[1]);
        for ff in combFaces do
	    mendEdges:=help_MendableEdgeAssignments(surface,edgesOfFaces{ff});
	    Append(res,IsomorphismRepresentatives(List(mendEdges,ee->help_FaceMender(surface,ff,ee))));	
        od; 
        return res;
    end
);
##
##      End of tori construction
##
#######################################
>>>>>>> 6563072b
<|MERGE_RESOLUTION|>--- conflicted
+++ resolved
@@ -2334,7 +2334,7 @@
 ##
 #######################################
 
-<<<<<<< HEAD
+
 InstallMethod( BuildingBlocks, "for a simplicial surface",
     [IsSimplicialSurface],
     function( surface )
@@ -2358,7 +2358,7 @@
         return ConnectedComponents(surf);
 end
 );
-=======
+
 
 #######################################
 ##
@@ -2444,4 +2444,4 @@
 ##      End of tori construction
 ##
 #######################################
->>>>>>> 6563072b
+
