#############################################################################
##
##  SimplicialSurface package
##
##  Copyright 2012-2018
##    Markus Baumeister, RWTH Aachen University
##    Alice Niemeyer, RWTH Aachen University 
##
## Licensed under the GPL 3 or later.
##
#############################################################################

#####
#####
#####   This file contains the implementations for the incidence graphs
#####
#####


#######################################
##
##      Digraphs
##
if IsPackageMarkedForLoading( "Digraphs", ">=0.10.1" ) then
    InstallMethod( IncidenceDigraphsGraph, "for a polygonal complex",
        [IsPolygonalComplex],
        function( complex )
            return Digraph( IncidenceGrapeGraph(complex) );
            #TODO is there a better way?
        end
    );

    InstallMethod( LocalIncidenceDigraphsGraph, 
        "for a bend polygonal complex",
        [IsBendPolygonalComplex],
        function( complex )
            return Digraph( LocalIncidenceGrapeGraph(complex) );
            #TODO is there a better way?
        end
    );

    InstallMethod( EdgeDigraphsGraph, "for a polygonal complex",
        [IsPolygonalComplex],
        function(complex)
            local graph;

            # Digraphs can only create graphs with vertices [1..n]
            # Therefore we have to take a subgraph of this graph
            graph := DigraphByEdges( Compacted( VerticesOfEdges(complex) ) );
            return InducedSubdigraph( graph, 
                VerticesAttributeOfVEFComplex(complex) );
        end
    );
fi;
##
##      End Digraphs
##
#######################################




#######################################
##
##      GRAPE
##
if IsPackageMarkedForLoading( "GRAPE", ">=0" ) then
    InstallMethod( IncidenceGrapeGraph, "for a polygonal complex",
        [IsPolygonalComplex],
        function(complex)
 	    local graph, vertices, edges, faces, names, colours, incidence, 
	        trivialAction, maxVert, maxEdge;

            maxVert := VerticesAttributeOfVEFComplex(complex)[NumberOfVertices(complex)];
            maxEdge := Edges(complex)[NumberOfEdges(complex)];
            vertices := ShallowCopy( VerticesAttributeOfVEFComplex(complex) );
            edges := List( Edges(complex), e -> e + maxVert );
            faces := List( Faces(complex), f -> f + maxVert + maxEdge );

            names := Union( vertices, edges, faces);
	    colours := [vertices,edges, faces];
	    incidence := function(x,y)
                if x in vertices and y in edges then
                    return x in VerticesOfEdges(complex)[y-maxVert];
                elif x in edges and y in vertices then
                    return y in VerticesOfEdges(complex)[x-maxVert];
                elif x in edges and y in faces then
                    return x-maxVert in EdgesOfFaces(complex)[y-maxVert-maxEdge];
                elif x in faces and y in edges then
                    return y-maxVert in EdgesOfFaces(complex)[x-maxVert-maxEdge];
                else
		    return false;
	        fi; 
	    end;

	    trivialAction := function( pnt, g )
	        return pnt;
	    end;

	    graph := Graph( Group( () ), names, trivialAction, incidence );
	    graph!.colourClasses := colours;

	    return graph;   
        end
    );

    InstallMethod( LocalIncidenceGrapeGraph, "for a bend polygonal complex",
        [IsBendPolygonalComplex],
        function(complex)
            local maxLocalVert, maxLocalEdge, localVertices, localEdges, 
                halfEdges, names, colours, incidence, trivialAction, graph;

            maxLocalVert := LocalVertices(complex)[Length(LocalVertices(complex))];
            maxLocalEdge := LocalEdges(complex)[Length(LocalEdges(complex))];
            localVertices := ShallowCopy( LocalVertices( complex ) );
            localEdges := List( LocalEdges( complex ), e -> e + maxLocalVert );
            halfEdges := List( HalfEdges( complex ), h -> h + maxLocalVert + maxLocalEdge );

            names := Concatenation( localVertices, localEdges, halfEdges );
            colours := [localVertices, localEdges, halfEdges];
	    incidence := function(x,y)
                if x in localVertices and y in localEdges then
                    return Length( Intersection( 
                        LocalFlagsOfLocalVertices(complex)[x], 
                        LocalFlagsOfLocalEdges(complex)[y-maxLocalVert] ) ) = 1;
                elif x in localEdges and y in localVertices then
                    return Length( Intersection( 
                        LocalFlagsOfLocalEdges(complex)[x-maxLocalVert], 
                        LocalFlagsOfLocalVertices(complex)[y] ) ) = 1;
                elif x in localVertices and y in halfEdges then
                    return Length( Intersection( 
                        LocalFlagsOfLocalVertices(complex)[x], 
                        LocalFlagsOfHalfEdges(complex)[y-maxLocalVert-maxLocalEdge] ) ) = 1;
                elif x in halfEdges and y in localVertices then
                    return Length( Intersection( 
                        LocalFlagsOfHalfEdges(complex)[x-maxLocalVert-maxLocalEdge], 
                        LocalFlagsOfLocalVertices(complex)[y] ) ) = 1;
                elif x in localEdges and y in halfEdges then
                    return Length( Intersection(
                        LocalFlagsOfLocalEdges(complex)[x-maxLocalVert],
                        LocalFlagsOfHalfEdges(complex)[y-maxLocalVert-maxLocalEdge]) ) = 1;
                elif x in halfEdges and y in localEdges then
                    return Length( Intersection(
                        LocalFlagsOfHalfEdges(complex)[x-maxLocalVert-maxLocalEdge],
                        LocalFlagsOfLocalEdges(complex)[y-maxLocalVert-maxLocalVert]) ) = 1;
                else
                    return false;
                fi;
	    end;

	    trivialAction := function( pnt, g )
	        return pnt;
	    end;

	    graph := Graph( Group( () ), names, trivialAction, incidence );
	    graph!.colourClasses := colours;

	    return graph;   
        end
    );


    InstallMethod( EdgeGrapeGraph, "for a polygonal complex",
        [IsPolygonalComplex],
        function(complex)
    	    local graph, vertices, names, incidence, trivialAction;

	    vertices := VerticesAttributeOfVEFComplex(complex);

            names := vertices;
	    incidence := function(x,y)
		return Set([x,y]) in VerticesOfEdges(complex);
	    end;

	    trivialAction := function( pnt, g )
		return pnt;
	    end;

	    graph := Graph( Group( () ), names, trivialAction, incidence );

	    return graph;
        end
    );
fi;
##
##      End GRAPE
##
#######################################



#######################################
##
##      NautyTracesInterface
##
if IsPackageMarkedForLoading("NautyTracesInterface", ">=0") then
    InstallMethod( IncidenceNautyGraph, "for a polygonal complex",
        [IsPolygonalComplex],
        function(complex)
            local maxVertex, maxEdge, maxFace, edgeList, colourList, v, e, f,
                colSet, vertexList, verts;

            maxVertex := VerticesAttributeOfVEFComplex(complex)[NumberOfVertices(complex)];
            maxEdge := Edges(complex)[NumberOfEdges(complex)];

            vertexList := ShallowCopy( VerticesAttributeOfVEFComplex(complex) );
            edgeList := [];
            colourList := ListWithIdenticalEntries( NumberOfVertices(complex), 0 );

            for e in Edges(complex) do
                # There are two vertices for each edge
                verts := VerticesOfEdges(complex)[e];
                Append( edgeList, [ [verts[1], maxVertex+e], [verts[2], maxVertex+e] ] );
            od;
            Append(vertexList, Edges(complex) + maxVertex);
            Append(colourList, ListWithIdenticalEntries( NumberOfEdges(complex), 1 ));

            for f in Faces(complex) do
                Add(colourList, 2); # done manually since NumberOfFaces is not necessarily computed
                for e in EdgesOfFaces(complex)[f] do
                    Add( edgeList, [maxVertex + e, maxVertex + maxEdge + f] );
                od;
            od;
            Append(vertexList, Faces(complex) + maxVertex + maxEdge);

            return NautyColoredGraphWithNodeLabels( edgeList, colourList, vertexList );
        end
    );

    InstallMethod( LocalIncidenceNautyGraph, "for a bend polygonal complex",
        [IsBendPolygonalComplex],
        function(complex)
            local maxLocalVert, maxLocalEdge, vertexList, edgeList, colourList,
                f, locVert, locEdge, halfEdge;

            maxLocalVert := LocalVertices(complex)[Length(LocalVertices(complex))];
            maxLocalEdge := LocalEdges(complex)[Length(LocalEdges(complex))];

            vertexList := ShallowCopy( LocalVertices(complex) );
            edgeList := [];
            colourList := ListWithIdenticalEntries( Length(LocalVertices(complex)), 0 );

            Append(vertexList, LocalEdges(complex) + maxLocalVert);
            Append(colourList, ListWithIdenticalEntries( Length( LocalEdges(complex) ), 1 ));
            Append(vertexList, HalfEdges(complex) + maxLocalVert + maxLocalEdge);
            Append(colourList, ListWithIdenticalEntries( Length( HalfEdges(complex) ), 2 ));

            for f in LocalFlags(complex) do
                locVert := LocalVerticesOfLocalFlags(complex)[f];
                locEdge := LocalEdgesOfLocalFlags(complex)[f];
                halfEdge := HalfEdgesOfLocalFlags(complex)[f];
                Append(edgeList, [ [ locVert, locEdge + maxLocalVert ], 
                    [ locVert, halfEdge + maxLocalVert + maxLocalEdge ], 
                    [ locEdge + maxLocalVert, halfEdge + maxLocalVert + maxLocalEdge ] ]);
            od;

            return NautyColoredGraphWithNodeLabels( edgeList, colourList, vertexList );
        end
    );



    InstallMethod( EdgeNautyGraph, "for a polygonal complex",
        [IsPolygonalComplex],
        function(complex)
            return NautyGraphWithNodeLabels( VerticesOfEdges(complex), 
                VerticesAttributeOfVEFComplex(complex) );
        end
    );
fi;
##
##      End NautyTracesInterface
##
#######################################




#######################################
##
##      Isomorphism test and automorphism group
##

BindGlobal( "__SIMPLICIAL_BendAutomorphismFromNauty",
    function(complex, autGrp)
        local maxLocalVert, maxLocalEdge, gen, genLocVert, genLocEdge, g,
            temp, listPerm, genLocalFlag, i, permList, f, locVert, locEdge,
            face, newLoc, newLocVert, newLocEdge;

        maxLocalVert := LocalVertices(complex)[Length(LocalVertices(complex))];
        maxLocalEdge := LocalEdges(complex)[Length(LocalEdges(complex))];

        gen := GeneratorsOfGroup(autGrp);
        genLocVert := [];
        genLocEdge := [];
        for g in gen do
            Add( genLocVert, RESTRICTED_PERM(g, [1..maxLocalVert], true) );

            temp := RESTRICTED_PERM(g, [maxLocalVert+1..maxLocalVert+maxLocalEdge], true);
            # Rescale
            listPerm := ListPerm(temp, maxLocalVert+maxLocalEdge);
            listPerm := listPerm{[maxLocalVert+1..maxLocalVert+maxLocalEdge]} - maxLocalVert;
            Add( genLocEdge, PermList( listPerm ) );
        od;

        genLocalFlag := [];
        for i in [1..Length(gen)] do
            permList := [];
            for f in LocalFlags(complex) do
                locVert := LocalVerticesOfLocalFlags(complex)[f];
                locEdge := LocalEdgesOfLocalFlags(complex)[f];

                newLocVert := locVert^genLocVert[i];
                newLocEdge := locEdge^genLocEdge[i];
                face := FacesOfLocalVertices(complex)[newLocVert];
                Assert(1, face = FacesOfLocalEdges(complex)[newLocEdge]);

                newLoc := LocalFlagByLocalVertexLocalEdgeFace(complex, newLocVert, newLocEdge, face);
                permList[f] := newLoc;
            od;
            Add(genLocalFlag, PermList(permList));
        od;

        return Group( genLocalFlag );
    end
);

InstallMethod( IsIsomorphic, 
    "for a polygonal complex and a bend polygonal complex",
    [IsPolygonalComplex, IsBendPolygonalComplex],
    function(poly, bend)
        local obj;

        obj := PolygonalComplex(bend);
        if obj = fail then
            return false;
        fi;
        return IsIsomorphic(poly, obj);
    end
);
InstallMethod( IsIsomorphic, 
    "for a bend polygonal complex and a polygonal complex",
    [IsBendPolygonalComplex, IsPolygonalComplex],
    function(bend, poly)
        local obj;

        obj := PolygonalComplex(bend);
        if obj = fail then
            return false;
        fi;
        return IsIsomorphic(poly, obj);
    end
);

## The order of installation describes which of these functions is
## preferred - the last one has highest priority.
InstallMethod( IsIsomorphic, "for two VEF-complexes",
    [IsVEFComplex, IsVEFComplex],
    function(complex1, complex2)
        Error("IsIsomorphic: One of the packages NautyTracesInterface or GRAPE has to be available.");
    end
);
InstallMethod( AutomorphismGroup, "for a polygonal complex", 
    [IsPolygonalComplex],
    function(complex)
        Error("AutomorphismGroup: One of the packages NautyTracesInterface, Digraphs or GRAPE has to be available.");
    end
);
InstallMethod( AutomorphismGroup, "for a bend polygonal complex", 
    [IsBendPolygonalComplex],
    function(complex)
        Error("AutomorphismGroup: One of the packages NautyTracesInterface, Digraphs or GRAPE has to be available.");
    end
);

if IsPackageMarkedForLoading("GRAPE", ">=0") then
    InstallMethod( IsIsomorphic, 
        "for two polygonal complexes",
        [IsPolygonalComplex, IsPolygonalComplex],
        function(complex1, complex2)
            local graph1, graph2;

            Error("IsIsomorphic can't be computed by GRAPE since GRAPE allows the exchange of colour classes.");


            graph1 := ShallowCopy( IncidenceGrapeGraph(complex1) );
            graph2 := ShallowCopy( IncidenceGrapeGraph(complex2) );

            # Compute canonical labelling
            SetAutGroupCanonicalLabellingNauty(graph1, true);
            SetAutGroupCanonicalLabellingNauty(graph2, true);
        end
    );
    InstallMethod( IsIsomorphic, 
        "for two bend polygonal complexes",
        [IsBendPolygonalComplex, IsBendPolygonalComplex],
        function(complex1, complex2)
            Error("IsIsomorphic can't be computed by GRAPE since GRAPE allows the exchange of colour classes.");

            return IsIsomorphicGraph(
                ShallowCopy( LocalIncidenceGrapeGraph(complex1) ),
                ShallowCopy( LocalIncidenceGrapeGraph(complex2) ) );
        end
    );

    InstallMethod( AutomorphismGroup, "for a polygonal complex",
        [IsPolygonalComplex],
        function(complex)
            Error("AutomorphismGroup can't be computed by GRAPE since GRAPE allows the exchange of colour classes.");
            return AutGroupGraph( ShallowCopy( IncidenceGrapeGraph(complex) ) );
        end
    );
    InstallMethod( AutomorphismGroup, "for a bend polygonal complex",
        [IsBendPolygonalComplex],
        function(complex)
            Error("AutomorphismGroup can't be computed by GRAPE since GRAPE allows the exchange of colour classes.");
        end
    );
fi;

if IsPackageMarkedForLoading("Digraphs", ">=0") and not ARCH_IS_WINDOWS() then
    InstallMethod( IsIsomorphic, 
        "for two polygonal complexes",
        [IsPolygonalComplex, IsPolygonalComplex],
        function(complex1, complex2)
            local graph1, graph2, grape1, grape2, col1, col2;

            grape1 := IncidenceGrapeGraph(complex1);
            col1 := grape1.colourClasses;
            graph1 := IncidenceDigraphsGraph(complex1);

            grape2 := IncidenceGrapeGraph(complex2);
            col2 := grape1.colourClasses;
            graph2 := IncidenceDigraphsGraph(complex2);

            return IsomorphismDigraphs(graph1, graph2, col1, col2);
        end
    );
    InstallMethod( IsIsomorphic, 
        "for two bend polygonal complexes",
        [IsBendPolygonalComplex, IsBendPolygonalComplex],
        function(complex1, complex2)
            local graph1, graph2, grape1, grape2, col1, col2;

            grape1 := LocalIncidenceGrapeGraph(complex1);
            col1 := grape1.colourClasses;
            graph1 := LocalIncidenceDigraphsGraph(complex1);

            grape2 := LocalIncidenceGrapeGraph(complex2);
            col2 := grape1.colourClasses;
            graph2 := LocalIncidenceDigraphsGraph(complex2);

            return IsomorphismDigraphs(graph1, graph2, col1, col2);
        end
    );


    InstallMethod( AutomorphismGroup, "for a polygonal complex",
        [IsPolygonalComplex],
        function(complex)
            local graph, grape, col;

            grape := IncidenceGrapeGraph(complex);
            col := grape.colourClasses;
            graph := IncidenceDigraphsGraph(complex);
            return AutomorphismGroup( graph, col );
        end
    );
    InstallMethod( AutomorphismGroup, "for a bend polygonal complex",
        [IsBendPolygonalComplex],
        function(complex)
            local graph, grape, col, aut;

            grape := LocalIncidenceGrapeGraph(complex);
            col := grape.colourClasses;
            graph := LocalIncidenceDigraphsGraph(complex);
            aut := AutomorphismGroup( graph, col );
            return __SIMPLICIAL_BendAutomorphismFromNauty(complex, aut);
        end
    );
fi;

if IsPackageMarkedForLoading("NautyTracesInterface", ">=0") then
    InstallMethod( IsIsomorphic, 
        "for two polygonal complexes", 
        [IsPolygonalComplex, IsPolygonalComplex],
        function(complex1, complex2)
            return IsomorphismGraphs( 
                UnderlyingNautyGraph( IncidenceNautyGraph(complex1) ),
                UnderlyingNautyGraph( IncidenceNautyGraph(complex2) )) <> fail;
        end
    );
    InstallMethod( IsIsomorphic, 
        "for two bend polygonal complexes", 
        [IsBendPolygonalComplex, IsBendPolygonalComplex],
        function(complex1, complex2)
            return IsomorphismGraphs( 
                UnderlyingNautyGraph( LocalIncidenceNautyGraph(complex1) ),
                UnderlyingNautyGraph( LocalIncidenceNautyGraph(complex2) )) <> fail;
        end
    );

    InstallMethod( AutomorphismGroup, "for a polygonal complex", 
        [IsPolygonalComplex],
        function(complex)
            return AutomorphismGroup( IncidenceNautyGraph(complex) );
        end
    );
    InstallMethod( AutomorphismGroup, "for a bend polygonal complex",
        [IsBendPolygonalComplex],
        function(complex)
            return __SIMPLICIAL_BendAutomorphismFromNauty( complex,
                AutomorphismGroup( LocalIncidenceNautyGraph(complex) ) );
        end
    );
fi;


InstallMethod( IsomorphismRepresentatives,
    "for a list of VEF-complexes", [IsList],
    function(ls)
        local newList, p, q, newOne;

        for p in ls do
            if not IsVEFComplex(p) then
                Error("IsomorphismRepresentatives: Argument has to be a list of VEF-complexes.");
            fi;
        od;

        newList := [];
        for p in ls do
            newOne := true;
            for q in newList do
                if IsIsomorphic(p,q) then
                    newOne := false;
                    break;
                fi;
            od;
            if newOne then
                Add(newList, p);
            fi;
        od;

        return newList;
    end
);


#######################################
##
##      Automorphism group
##

#TODO
# currently we use the kernel method RESTRICTED_PERM since
# RestrictedPerm throws an error instead of returning fail.
# can this be changed?

BindGlobal( "__SIMPLICIAL_RestrictToVertices",
    function(complex, g)
        return RESTRICTED_PERM(g, [1..VerticesAttributeOfVEFComplex(complex)[NumberOfVertices(complex)]],true);
    end
);
BindGlobal( "__SIMPLICIAL_RestrictToEdges",
    function(complex,  g)
        local maxVert, maxEdge, autEdge, listPerm;

        maxVert := VerticesAttributeOfVEFComplex(complex)[NumberOfVertices(complex)];
        maxEdge := Edges(complex)[NumberOfEdges(complex)];
        autEdge := RESTRICTED_PERM(g, [maxVert+1..maxVert+maxEdge],true);

        if autEdge = fail then
            return fail;
        fi;

        # Rescale the permutations
        listPerm := ListPerm(autEdge, maxVert+maxEdge);
        listPerm := listPerm{[maxVert+1..maxVert+maxEdge]} - maxVert;
        autEdge := PermList( listPerm );

        return autEdge;
    end
);

BindGlobal( "__SIMPLICIAL_RestrictToFaces",
    function(complex, g)
        local maxVert, maxEdge, maxFace, autFace, listPerm, sep1, sep2;

        maxVert := VerticesAttributeOfVEFComplex(complex)[NumberOfVertices(complex)];
        maxEdge := Edges(complex)[NumberOfEdges(complex)];
        maxFace := Faces(complex)[NumberOfFaces(complex)];

        sep1 := maxVert + maxEdge;
        sep2 := maxVert + maxEdge + maxFace;

        autFace := RESTRICTED_PERM(g, [sep1+1..sep2],true);
        if autFace = fail then
            return fail;
        fi;

        # Rescale the permutation
        listPerm := ListPerm(autFace, sep2);
        listPerm := listPerm{[sep1+1..sep2]} - sep1;
        autFace := PermList( listPerm );

        return autFace;
    end
);

InstallMethod( DisplayAsAutomorphism, 
    "for a polygonal complex and a permutation",
    [IsPolygonalComplex, IsPerm],
    function(complex, perm)
        local autVert, autEdge, autFace;

        autVert := __SIMPLICIAL_RestrictToVertices(complex, perm);
        autEdge := __SIMPLICIAL_RestrictToEdges(complex, perm );
        autFace := __SIMPLICIAL_RestrictToFaces(complex, perm);

        if autVert = fail or autEdge = fail or autFace = fail then
            return fail;
        fi;

        return [autVert, autEdge, autFace];
    end
);

InstallMethod( AutomorphismGroupOnVertices, "for a polygonal complex",
    [IsPolygonalComplex],
    function(complex)
        local aut, grp, gens, g;

        aut := AutomorphismGroup(complex);
        gens := [];
        for g in GeneratorsOfGroup(aut) do
            Add( gens, __SIMPLICIAL_RestrictToVertices(complex, g) );
        od;

        return Group( gens );
    end
);
InstallMethod( AutomorphismGroupOnEdges, "for a polygonal complex",
    [IsPolygonalComplex],
    function(complex)
        local aut, grp, gens, g;

        aut := AutomorphismGroup(complex);
        gens := [];
        for g in GeneratorsOfGroup(aut) do
            Add( gens, __SIMPLICIAL_RestrictToEdges(complex, g) );
        od;

        return Group( gens );
    end
);
InstallMethod( AutomorphismGroupOnFaces, "for a polygonal complex",
    [IsPolygonalComplex],
    function(complex)
        local aut, grp, gens, g;

        aut := AutomorphismGroup(complex);
        gens := [];
        for g in GeneratorsOfGroup(aut) do
            Add( gens, __SIMPLICIAL_RestrictToFaces(complex, g) );
        od;

        return Group( gens );
    end
);


InstallMethod( IsAutomorphismDefinedByVertices, "for a polygonal complex",
    [IsPolygonalComplex],
    function(complex)
        return Length( Set(VerticesOfEdges(complex)) ) = NumberOfEdges(complex) 
            and Length( Set(VerticesOfFaces(complex)) ) = NumberOfFaces(complex);
    end
);
InstallMethod( IsAutomorphismDefinedByEdges, "for a polygonal complex",
    [IsPolygonalComplex],
    function(complex)
        return Length( Set(EdgesOfVertices(complex)) ) = NumberOfVertices(complex) 
            and Length( Set(EdgesOfFaces(complex)) ) = NumberOfFaces(complex);
    end
);
InstallMethod( IsAutomorphismDefinedByFaces, "for a polygonal complex",
    [IsPolygonalComplex],
    function(complex)
        return Length( Set(FacesOfEdges(complex)) ) = NumberOfEdges(complex) 
            and Length( Set(FacesOfVertices(complex)) ) = NumberOfVertices(complex);
    end
);


<<<<<<< HEAD

InstallMethod( CanonicalRepresentativeOfPolygonalSurface, 
    "for a polygonal surface", [IsPolygonalSurface],
    function( surf )
        local originalfacesofsurf, originaledgesofsurf, originalverticesofsurf,
        totalgraphverts, mapfaces, mapedges, mapvertices, currentvert, i, vertsofgraph,
        edges, edgesofface, j, verticesofface, verticesofedge, graph, perm, perminv, 
        edgesoffacesofsurf, F, edgesofface2, verticesofedgesofsurf, e, verticesofedge2,
        newfaces, newedges, newvertices, n1, n2, n3,
        mapfaces2, mapedges2, mapvertices2, edgesoffacesofsurf2, verticesofedgesofsurf2,
        surf2, surf3, colours, inversefacemap, inverseedgemap, inversevertexmap;


        # The original faces/edges/vertices of surf
        originalfacesofsurf := Faces(surf); 
        originaledgesofsurf := Edges(surf);
        originalverticesofsurf := Vertices(surf);
        # The number of faces/edges/vertices of surf
        n1 := NumberOfFaces(surf);
        n2 := NumberOfEdges(surf);
        n3 := NumberOfVertices(surf);
        # Total number of elements of surf - we make a bijection with the elements
        totalgraphverts := n1+n2+n3;

        # Create maps from the elements to the new labels.
        # Map faces to [1 .. n1], edges to [n1+1 .. n1+n2] and vertices to [n1+n2+1 .. totalverts]
        # Let i be a face, then the i maps to mapfaces[i]
        mapfaces := ListWithIdenticalEntries(Maximum(originalfacesofsurf), 0);
        mapedges := ListWithIdenticalEntries(Maximum(originaledgesofsurf), 0);
        mapvertices := ListWithIdenticalEntries(Maximum(originalverticesofsurf), 0);
        # Also assign each element a colour - faces are 1, edges are 2, vertices are 3
        # Let i be an element of surf with the new labelling. Then the colour can be
        # established with colours[i]
        colours:=[];
        currentvert:=0;
        for i in originalfacesofsurf do
            currentvert := currentvert + 1;
            mapfaces[i] := currentvert;
            Add(colours, 1);
        od;
        for i in originaledgesofsurf do
            currentvert := currentvert + 1;
            mapedges[i] := currentvert;
            Add(colours, 2);
        od;
        for i in originalverticesofsurf do
            currentvert := currentvert + 1;
            mapvertices[i] := currentvert;
            Add(colours, 3);
        od;


        # Create the corresponding graph.
        # The elements of surf form the vertices of the graph.
        # There is an edge in the graph if the corresponding elements of surf are incident.
        vertsofgraph := [1 .. totalgraphverts];

        # Loop through the faces and for each face loop through vertices and edges.
        # If the face is incident with the edge/vertex, put an edge in the graph.
        edges := [];
        for i in originalfacesofsurf do
            edgesofface := EdgesOfFace( surf, i);
            for j in edgesofface do
                Add(edges, [mapfaces[i], mapedges[j]]);
            od; 
            verticesofface := VerticesOfFace( surf, i);
            for j in verticesofface do
                Add(edges, [mapfaces[i], mapvertices[j]]);
            od; 
        od;
        # Repeat for edges. Only need to check for vertices, since we did faces-edges above.
        for i in originaledgesofsurf do
            verticesofedge := VerticesOfEdge( surf, i);
            for j in verticesofedge do
                Add(edges, [mapedges[i], mapvertices[j]]);
            od; 
        od;
        # No need to loop through vertices, since vertices are not incident with vertices,
        # and incidence with faces/edges done above.

        # Find the canonical form of the graph with Nauty,
        # preserving the colours (ie  map faces to faces, edges to edge etc...)
        graph := NautyColoredGraph(edges, colours);
        # Find the permutation which will map the old vertices to the new.
        perminv := CanonicalLabeling(graph);
        perm := perminv^(-1);

        # Now that we have the canonical labelling, we can write the surface in canonical form.
        # First take a face and write it by its edges
        # Map the face to its new labelling, and then permute to canonical form.
        # Map the edges to the new labelling
        # Permute the newly labelled eges to their canonical form.
        # Now put the edges in the list of FacesByEdges
        edgesoffacesofsurf := [];
        for i in originalfacesofsurf do
            F := mapfaces[i]^perm;
            edgesofface := EdgesOfFace( surf, i);
            edgesofface2 := List(edgesofface, t -> mapedges[t]^perm);
            edgesoffacesofsurf[F] := edgesofface2;;
        od;

        # Same as above, but for edges with respect to vertices
        verticesofedgesofsurf := [];
        for i in originaledgesofsurf do
            e := mapedges[i]^perm;
            verticesofedge := VerticesOfEdge( surf, i);
            verticesofedge2 := List(verticesofedge, t -> mapvertices[t]^perm);
            verticesofedgesofsurf[e] := verticesofedge2;;
        od;


        # Map the elements to the new labelling, then permute to canonical form
        newfaces := Set(originalfacesofsurf, t -> mapfaces[t]^perm);
        newedges := Set(originaledgesofsurf, t -> mapedges[t]^perm);
        newvertices := Set(originalverticesofsurf, t -> mapvertices[t]^perm);

        # Now that we have the newly labelled, canonical elements,
        # we map them a lex least labelling.
        # We simply take the set of the new + canonical labels and make a bijection to
        # its position in the set.
        mapfaces2 := [];
        for i in [1 .. Size(newfaces)] do
            mapfaces2[newfaces[i]] := i;
        od;
        mapedges2 := [];
        for i in [1 .. Size(newedges)] do
            mapedges2[newedges[i]] := i;
        od;
        mapvertices2 := [];
        for i in [1 .. Size(newvertices)] do
            mapvertices2[newvertices[i]] := i;
        od;

        edgesoffacesofsurf2 := [];
        for i in newfaces do
            F := mapfaces2[i];
            edgesoffacesofsurf2[F] := List(edgesoffacesofsurf[i], t -> mapedges2[t]);;
        od;

        verticesofedgesofsurf2 := [];
        for i in newedges do
            e := mapedges2[i];
            verticesofedgesofsurf2[e] := List(verticesofedgesofsurf[i], t -> mapvertices2[t]);;
        od;

        # To get the inverse map, we reverse the lex least map,
        # then the canonical permuting, then the bijection to new labelling.
        inversefacemap:= List([1 .. n1], t -> Position(mapfaces2, t));
        inversefacemap:= List(inversefacemap, t -> t^perminv);
        inversefacemap:= List(inversefacemap, t -> Position(mapfaces, t));
        inverseedgemap:= List([1 .. n2], t -> Position(mapedges2, t));
        inverseedgemap:= List(inverseedgemap, t -> t^perminv);
        inverseedgemap:= List(inverseedgemap, t -> Position(mapedges, t));
        inversevertexmap:= List([1 .. n3], t -> Position(mapvertices2, t));
        inversevertexmap:= List(inversevertexmap, t -> t^perminv);
        inversevertexmap:= List(inversevertexmap, t -> Position(mapvertices, t));

        surf2 := PolygonalSurfaceByDownwardIncidence(verticesofedgesofsurf2, edgesoffacesofsurf2);

        # return the canonical form of the surface and
        # the bijcetions mapping the new elements to old, by element i in canonical surface
        # maps to inversemap[i] in the old surface.
        return [surf2, [inversefacemap, inverseedgemap, inversevertexmap]];
=======
InstallMethod( AutomorphismGroupOnLocalFlags,
    "for a bend polygonal complex", [IsBendPolygonalComplex],
    function(complex)
        return AutomorphismGroup(complex);
>>>>>>> 8ddaa0e4
    end
);<|MERGE_RESOLUTION|>--- conflicted
+++ resolved
@@ -692,7 +692,6 @@
 );
 
 
-<<<<<<< HEAD
 
 InstallMethod( CanonicalRepresentativeOfPolygonalSurface, 
     "for a polygonal surface", [IsPolygonalSurface],
@@ -856,11 +855,12 @@
         # the bijcetions mapping the new elements to old, by element i in canonical surface
         # maps to inversemap[i] in the old surface.
         return [surf2, [inversefacemap, inverseedgemap, inversevertexmap]];
-=======
+    end
+);
+
 InstallMethod( AutomorphismGroupOnLocalFlags,
     "for a bend polygonal complex", [IsBendPolygonalComplex],
     function(complex)
         return AutomorphismGroup(complex);
->>>>>>> 8ddaa0e4
     end
 );