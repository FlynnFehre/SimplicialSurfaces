#
# SimplicialSurfaces: Computation with simplicial surfaces and folding processes.
#
# This file contains package meta data. For additional information on
# the meaning and correct usage of these fields, please consult the
# manual of the "Example" package as well as the comments in its
# PackageInfo.g file.
#
SetPackageInfo( rec(

PackageName := "SimplicialSurfaces",
Subtitle := "Computing with simplicial surfaces and folding processes.",
Version := "0.6",
Date := "12/12/2020", # dd/mm/yyyy format
ArchiveURL := "TODO",
ArchiveFormats := "TODO",

Persons := [
  rec(
    IsAuthor := true,
    IsMaintainer := true,
    FirstNames := "Alice",
    LastName := "Niemeyer",
    WWWHome := "http://www.math.rwth-aachen.de/~Alice.Niemeyer/",
    Email := "Alice.Niemeyer@Mathb.RWTH-Aachen.De",
    PostalAddress := "Alice Niemeyer\nLehrstuhl B für Mathematik\nRWTH Aachen\nPontdriesch 10/16\n52062 Aachen\nGERMANY\n",
    Place := "Aachen",
    Institution := "Lehrstuhl B für Mathematik, RWTH Aachen",
  ),
  rec(
    IsAuthor := true,
    IsMaintainer := true,
    FirstNames := "Markus",
    LastName := "Baumeister",
    WWWHome := "https://markusbaumeister.github.io/",
    Email := "baumeister@mathb.rwth-aachen.de",
    PostalAddress := "Markus Baumeister\nLehrstuhl B für Mathematik\nRWTH Aachen\nPontdriesch 10/16\n52062 Aachen\nGERMANY\n",
    Place := "Aachen",
    Institution := "Lehrstuhl B für Mathematik, RWTH Aachen",
  ),
],

#SourceRepository := rec( Type := "TODO", URL := "URL" ),
#IssueTrackerURL := "TODO",
#SupportEmail := "TODO",

PackageWWWHome := "https://github.com/markusbaumeister/simplicial-surfaces",

PackageInfoURL := Concatenation( ~.PackageWWWHome, "PackageInfo.g" ),
README_URL     := Concatenation( ~.PackageWWWHome, "README.md" ),
ArchiveURL     := Concatenation( ~.PackageWWWHome,
                                 "/", ~.PackageName, "-", ~.Version ),

ArchiveFormats := ".tar.gz",

##  Status information. Currently the following cases are recognized:
##    "accepted"      for successfully refereed packages
##    "submitted"     for packages submitted for the refereeing
##    "deposited"     for packages for which the GAP developers agreed
##                    to distribute them with the core GAP system
##    "dev"           for development versions of packages
##    "other"         for all other packages
##
Status := "dev",

AbstractHTML   :=  "The <span class='pkgname'>SimplicialSurfaces</span> package provides functionality for working with simplicial surfaces",

PackageDoc := rec(
  BookName  := "SimplicialSurfaces",
  ArchiveURLSubset := ["doc"],
  HTMLStart := "doc/chap0.html",
  PDFFile   := "doc/manual.pdf",
  SixFile   := "doc/manual.six",
  LongTitle := "Computation with simplicial surfaces and folding processes.",
),

Dependencies := rec(
  GAP := ">= 4.11",
  NeededOtherPackages := [ [ "Grape", ">=4.8.2" ], [ "AttributeScheduler", ">=2018.08.03" ]],
<<<<<<< HEAD
  SuggestedOtherPackages := [ [ "GAPDoc", ">= 1.6" ], ["AutoDoc", ">=2019.05.20"], [ "IO", ">=2.2" ], [ "NautyTracesInterface", ">=0.2" ], ["Digraphs", ">=1.1.1"] ],
=======
  SuggestedOtherPackages := [ [ "GAPDoc", ">= 1.6" ], ["AutoDoc", ">=2019.05.20"], [ "IO", ">=2.2" ], [ "NautyTracesInterface", ">=0.2" ] ],
>>>>>>> 47f7aa5c
  ExternalConditions := [ ],
),

AvailabilityTest := function()
        return true;
    end,

#TODO TestFile := "tst/testall.g",

Keywords := [ "Simplicial" ],

AutoDoc := rec(
    TitlePage := rec(
        Copyright := Concatenation(
                    "&copyright; 2016-2021 by Alice Niemeyer and Markus Baumeister<P/>\n\n",
                    "This package may be distributed under the terms and conditions of the\n",
                    "GNU Public License Version 3 (or higher).<P/>",
                    "The primary sources for much of the covered material are:<P/>",
                    "The PhD-thesis \"Regularity Aspects for Combinatorial Simplicial Surfaces\" of Markus Baumeister<P/>",
                    "The book \"Simplicial Surfaces of Congruent Triangles\" by Alice C. Niemeyer, Wilhelm Plesken, Daniel Robertz, and Ansgar W. Strzelczyk (unpublished)<P/>"
                ),
    )
),



));
<|MERGE_RESOLUTION|>--- conflicted
+++ resolved
@@ -77,11 +77,7 @@
 Dependencies := rec(
   GAP := ">= 4.11",
   NeededOtherPackages := [ [ "Grape", ">=4.8.2" ], [ "AttributeScheduler", ">=2018.08.03" ]],
-<<<<<<< HEAD
   SuggestedOtherPackages := [ [ "GAPDoc", ">= 1.6" ], ["AutoDoc", ">=2019.05.20"], [ "IO", ">=2.2" ], [ "NautyTracesInterface", ">=0.2" ], ["Digraphs", ">=1.1.1"] ],
-=======
-  SuggestedOtherPackages := [ [ "GAPDoc", ">= 1.6" ], ["AutoDoc", ">=2019.05.20"], [ "IO", ">=2.2" ], [ "NautyTracesInterface", ">=0.2" ] ],
->>>>>>> 47f7aa5c
   ExternalConditions := [ ],
 ),
 
